--- conflicted
+++ resolved
@@ -235,33 +235,27 @@
 
 @app.route('/datacheck/jobs', methods=['GET'])
 def job_list():
-<<<<<<< HEAD
-=======
-    jobs = get_hive().get_all_results(app.analysis)
+     
     fmt = request.args.get('format', None)
->>>>>>> 9287232c
-
-    format = request.args.get('format', None) 
-    jobs = get_hive().get_all_results(app.analysis)
-    # Handle case where submission is marked as complete,
-    # but where output has not been created.
-    for job in jobs:
-        if 'output' not in job.keys():
-            job['status'] = 'incomplete'
-        elif job['output']['failed_total'] > 0:
-            job['status'] = 'failed'
-
-<<<<<<< HEAD
-    # if request.is_json:
-    if format=='json': 
+    job_id = request.args.get('job_id', None)
+    
+    if request.is_json or fmt == 'json':
+        if job_id:
+            jobs = [ get_hive().get_result_for_job_id(job_id, progress=False) ]
+        else:
+            jobs = get_hive().get_all_results(app.analysis)
+ 
+        # Handle case where submission is marked as complete,
+        # but where output has not been created.
+        for job in jobs:
+            if 'output' not in job.keys():
+                job['status'] = 'incomplete'
+            elif job['output']['failed_total'] > 0:
+                job['status'] = 'failed'
+
         return jsonify(jobs)
 
-    return render_template('ensembl/datacheck/list.html')
-=======
-    if request.is_json or fmt == 'json':
-        return jsonify(jobs)
-
-    return render_template('ensembl/datacheck/list.html')
+    return render_template('ensembl/datacheck/list.html', job_id=job_id)
 
 
 @app.route('/datacheck/jobs/details', methods=['GET'])
@@ -272,49 +266,20 @@
         return jsonify(json.loads(file_data))
     except Exception:
         return jsonify({'Could not retrieve results'})
->>>>>>> 9287232c
-
-
-@app.route('/datacheck/jobs/details', methods=['GET'])
-def job_details():
-  try :
-    jsonfile = request.args.get('jsonfile', None)
-    file_data = open(jsonfile, 'r').read()
-    return jsonify(json.loads(file_data))
-  except Exception :
-    return jsonify({})
 
 @app.route('/datacheck/jobs/<int:job_id>', methods=['GET'])
 def job_result(job_id):
     job = get_hive().get_result_for_job_id(job_id, progress=False)
-<<<<<<< HEAD
-    format = request.args.get('format', None)
-=======
-    fmt = request.args.get('format', None)
-
->>>>>>> 9287232c
     # Handle case where submission is marked as complete,
     # but where output has not been created.
     if 'output' not in job.keys():
         job['status'] = 'incomplete'
     elif job['output']['failed_total'] > 0:
         job['status'] = 'failed'
-<<<<<<< HEAD
-    
-    if format=='json':
-        return jsonify([job])
-=======
     elif job['output']['passed_total'] == 0:
         job['status'] = 'failed'
 
-    if request.is_json or fmt == 'json':
-        return jsonify([job])
-
-    return render_template('ensembl/datacheck/detail_list.html', job_id=job_id)
-
->>>>>>> 9287232c
-
-    return render_template('ensembl/datacheck/detail_list.html', job_id=job_id)   
+    return jsonify(job)
 
 @app.route('/datacheck/download_datacheck_outputs/<int:job_id>')
 def download_dc_outputs(job_id):
