<<<<<<< HEAD
from ensembl_prodinf.server_utils import get_status
=======
# -*- coding: utf-8 -*-

from ensembl_prodinf import get_status
import ensembl_prodinf.server_utils as su
>>>>>>> b07b1793

import unittest
import logging

logging.basicConfig()

class ServerTest(unittest.TestCase):

    def test_status(self):
        status = get_status()
        logging.info(status)
        self.assertTrue("n_cpus" in status)
        self.assertTrue("load_1m" in status)
        self.assertTrue("load_5m" in status)
        self.assertTrue("load_15m" in status)
        self.assertTrue("memory_total_m" in status)
        self.assertTrue("memory_used_m" in status)
        self.assertTrue("memory_available_m" in status)
        self.assertTrue(status["memory_used_pct"]>=0)
        self.assertTrue(status["memory_used_pct"]<=100)

    def test_status_dir(self):
        status = get_status(dir_name="/")
        logging.info(status)
        self.assertTrue("n_cpus" in status)
        self.assertTrue("load_1m" in status)
        self.assertTrue("load_5m" in status)
        self.assertTrue("load_15m" in status)
        self.assertTrue("memory_total_m" in status)
        self.assertTrue("memory_used_m" in status)
        self.assertTrue("memory_available_m" in status)
        self.assertTrue(status["memory_used_pct"]>=0)
        self.assertTrue(status["memory_used_pct"]<=100)
        self.assertTrue("disk_total_g" in status)
        self.assertTrue("disk_used_g" in status)
        self.assertTrue("disk_available_g" in status)
        self.assertTrue(status["disk_used_pct"]>=0)
        self.assertTrue(status["disk_used_pct"]<=100)
<<<<<<< HEAD
=======


class AssertTest(unittest.TestCase):

    def test_raises_assert_http_uri(self):
        self.assertRaises(ValueError, su.assert_http_uri, '')
        self.assertRaises(ValueError, su.assert_http_uri, 'invalid_uri')
        self.assertRaises(ValueError, su.assert_http_uri, 'http://uri-with-no-slash')
        self.assertRaises(ValueError, su.assert_http_uri, 'mysql://wrong-schema')

    def test_passes_assert_http_uri(self):
        su.assert_http_uri('http://server-name/')
        su.assert_http_uri('https://server-name:port/')

    def test_raises_assert_mysql_uri(self):
        self.assertRaises(ValueError, su.assert_mysql_uri, '')
        self.assertRaises(ValueError, su.assert_mysql_uri, 'invalid_uri')
        self.assertRaises(ValueError, su.assert_mysql_uri, 'http://wrong_schema')
        self.assertRaises(ValueError, su.assert_mysql_uri, 'mysql://invalid')
        self.assertRaises(ValueError, su.assert_mysql_uri, 'mysql://user@server-no-slash')
        self.assertRaises(ValueError, su.assert_mysql_uri, 'mysql://user:pass@server-no-port/')

    def test_passes_assert_mysql_uri(self):
        su.assert_mysql_uri('mysql://user@server:3006/')
        su.assert_mysql_uri('mysql://user:pass@server:3306/')

    def test_raises_assert_mysql_db_uri(self):
        self.assertRaises(ValueError, su.assert_mysql_db_uri, '')
        self.assertRaises(ValueError, su.assert_mysql_db_uri, 'invalid_uri')
        self.assertRaises(ValueError, su.assert_mysql_db_uri, 'http://wrong_schema')
        self.assertRaises(ValueError, su.assert_mysql_db_uri, 'mysql://invalid')
        self.assertRaises(ValueError, su.assert_mysql_db_uri, 'mysql://user:pass@server-no-slash')
        self.assertRaises(ValueError, su.assert_mysql_db_uri, 'mysql://user:pass@server-no-db:3306/')

    def test_pass_assert_mysql_db_uri(self):
        su.assert_mysql_db_uri('mysql://user:pass@server:3306/db_name')

    def test_raises_assert_email(self):
        self.assertRaises(ValueError, su.assert_email, '')
        self.assertRaises(ValueError, su.assert_email, 'invalid_email.com')

    def test_passes_assert_email(self):
        su.assert_email('valid.email@domain.ac.uk')
>>>>>>> b07b1793
<|MERGE_RESOLUTION|>--- conflicted
+++ resolved
@@ -1,11 +1,4 @@
-<<<<<<< HEAD
-from ensembl_prodinf.server_utils import get_status
-=======
-# -*- coding: utf-8 -*-
-
-from ensembl_prodinf import get_status
 import ensembl_prodinf.server_utils as su
->>>>>>> b07b1793
 
 import unittest
 import logging
@@ -15,7 +8,7 @@
 class ServerTest(unittest.TestCase):
 
     def test_status(self):
-        status = get_status()
+        status = su.get_status()
         logging.info(status)
         self.assertTrue("n_cpus" in status)
         self.assertTrue("load_1m" in status)
@@ -28,7 +21,7 @@
         self.assertTrue(status["memory_used_pct"]<=100)
 
     def test_status_dir(self):
-        status = get_status(dir_name="/")
+        status = su.get_status(dir_name="/")
         logging.info(status)
         self.assertTrue("n_cpus" in status)
         self.assertTrue("load_1m" in status)
@@ -44,8 +37,6 @@
         self.assertTrue("disk_available_g" in status)
         self.assertTrue(status["disk_used_pct"]>=0)
         self.assertTrue(status["disk_used_pct"]<=100)
-<<<<<<< HEAD
-=======
 
 
 class AssertTest(unittest.TestCase):
@@ -88,5 +79,4 @@
         self.assertRaises(ValueError, su.assert_email, 'invalid_email.com')
 
     def test_passes_assert_email(self):
-        su.assert_email('valid.email@domain.ac.uk')
->>>>>>> b07b1793
+        su.assert_email('valid.email@domain.ac.uk')