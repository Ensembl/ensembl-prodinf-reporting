--- conflicted
+++ resolved
@@ -10,11 +10,7 @@
     networks:
       - shared_net
   elasticsearch:
-<<<<<<< HEAD
     image: docker.elastic.co/elasticsearch/elasticsearch:6.8.9
-=======
-    image: docker.elastic.co/elasticsearch/elasticsearch:6.2.4
->>>>>>> 4f5fc79b
     container_name: elasticsearch
     ports:
       - 9200:9200
