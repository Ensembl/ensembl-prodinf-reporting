#!/usr/bin/env python
import argparse
import logging
import requests
import sys
import re

def write_output(r, output_file):
    if(output_file != None):
        with output_file as f:
            f.write(r.text)  
    
def submit_job(uri, source_db_uri, target_db_uri, only_tables, skip_tables, update, drop, email):
    db_uri_regex = r"^(mysql://){1}(.+){1}(:.+){0,1}(@){1}(.+){1}(:){1}(\d+){1}(/){1}(.+){1}$"
    http_uri_regex = r"^(http){1}(s){0,1}(://){1}(.+){1}(:){1}(\d+){1}(/){1}(.+){0,1}$"
    if not re.search(http_uri_regex, uri):
        sys.exit("DB endpoint URL don't match pattern: http://server_name:port/")
    if not re.search(db_uri_regex, source_db_uri):
        sys.exit("Database URI don't match pattern: mysql://user(:pass)@server:port/")
    if not re.search(db_uri_regex, source_db_uri):
        sys.exit("Database URI don't match pattern: mysql://user(:pass)@server:port/")
    if only_tables:
        if (not re.search(r"^([^ ]+){1}$", only_tables) or not re.search(r"^([^ ]+){1}(,){1}([^ ]+){1}$", only_tables)):
            sys.exit("List of tables need to be comma separated, eg: table1,table2,table3")
    if skip_tables:
        if (not re.search(r"^([^ ]+){1}$", skip_tables) or not re.search(r"^([^ ]+){1}(,){1}([^ ]+){1}$", skip_tables)):
            sys.exit("List of tables need to be comma separated, eg: table1,table2,table3")
    logging.info("Submitting job")
    payload = {
        'source_db_uri':source_db_uri,
        'target_db_uri':target_db_uri,
        'only_tables':only_tables,
        'skip_tables':skip_tables,
        'update':update,
        'drop':drop,
        'email':email
        }
    logging.debug(payload)
    r = requests.post(uri+'submit', json=payload)
    r.raise_for_status()
    return r.json()['job_id']
    
def delete_job(uri, job_id):
    uri_regex = r"^(http){1}(s){0,1}(://){1}(.+){1}(:){1}(\d+){1}(/){1}(.+){0,1}$"
    if not re.search(uri_regex, uri):
        sys.exit("DB endpoint URL don't match pattern: http://server_name:port/")
    if not re.search(r"\d+", job_id):
        sys.exit("job_id should be a number")
    logging.info("Deleting job " + str(job_id))
    r = requests.get(uri + 'delete/' + str(job_id))
    r.raise_for_status()
    return True

def kill_job(uri, job_id):
    uri_regex = r"^(http){1}(s){0,1}(://){1}(.+){1}(:){1}(\d+){1}(/){1}(.+){0,1}$"
    if not re.search(uri_regex, uri):
        sys.exit("DB endpoint URL don't match pattern: http://server_name:port/")
    if not re.search(r"\d+", job_id):
        sys.exit("job_id should be a number")
    logging.info("Killing hive job " + str(job_id))
    r = requests.get(uri + 'kill_job/' + str(job_id))
    r.raise_for_status()
    return True
    
def list_jobs(uri, output_file):
    uri_regex = r"^(http){1}(s){0,1}(://){1}(.+){1}(:){1}(\d+){1}(/){1}(.+){0,1}$"
    if not re.search(uri_regex, uri):
        sys.exit("DB endpoint URL don't match pattern: http://server_name:port/")
    logging.info("Listing")
    r = requests.get(uri + 'jobs')
    r.raise_for_status()
    return r.json()

    for job in r.json():
        print_job(uri, job, print_results=False, print_input=False)
    write_output(r, output_file)      
            
<<<<<<< HEAD
def retrieve_job(uri, job_id):    
=======
def retrieve_job(uri, job_id, output_file):    
    uri_regex = r"^(http){1}(s){0,1}(://){1}(.+){1}(:){1}(\d+){1}(/){1}(.+){0,1}(.+){0,1}$"
    if not re.search(uri_regex, uri):
        sys.exit("DB endpoint URL don't match pattern: http://server_name:port/")
    if not re.search(r"\d+", job_id):
        sys.exit("job_id should be a number")
>>>>>>> c63cdf3a
    logging.info("Retrieving results for job " + str(job_id))
    r = requests.get(uri + 'results/' + str(job_id))
    r.raise_for_status()
    job = r.json()
    return job

def results_email(uri, job_id, email):
    uri_regex = r"^(http){1}(s){0,1}(://){1}(.+){1}(:){1}(\d+){1}(/){1}(.+){0,1}$"
    if not re.search(uri_regex, uri):
        sys.exit("DB endpoint URL don't match pattern: http://server_name:port/")
    if not re.search(r"\d+", job_id):
        sys.exit("job_id should be a number")
    if not re.search(r"^(.+){1}(@){1}(.+){1}$", email):
        sys.exit("email should match pattern john.doe@ebi.ac.uk")
    logging.info("Sending job detail by email " + str(job_id))
    r = requests.get(uri + 'results_email/' + str(job_id) + "?email=" + str(email))
    r.raise_for_status()
    return r.json()

def retrieve_job_failure(uri, job_id):    
    uri_regex = r"^(http){1}(s){0,1}(://){1}(.+){1}(:){1}(\d+){1}(/){1}(.+){0,1}$"
    if not re.search(uri_regex, uri):
        sys.exit("DB endpoint URL don't match pattern: http://server_name:port/")
    if not re.search(r"\d+", job_id):
        sys.exit("job_id should be a number")
    logging.info("Retrieving job failure for job " + str(job_id))
    r = requests.get(uri + 'failure/' + str(job_id))
    r.raise_for_status()
    failure_msg = r.json()
    return failure_msg
    
def print_job(uri, job, print_results=False, print_input=False):
    uri_regex = r"^(http){1}(s){0,1}(://){1}(.+){1}(:){1}(\d+){1}(/){1}(.+){0,1}$"
    if not re.search(uri_regex, uri):
        sys.exit("DB endpoint URL don't match pattern: http://server_name:port/")
    logging.info("Job %s (%s) to (%s) - %s" % (job['id'], job['input']['source_db_uri'], job['input']['target_db_uri'], job['status']))
    if print_input == True:
        print_inputs(job['input'])
    if job['status'] == 'complete':
        if print_results == True:
            logging.info("Copy result: " + str(job['status']))
            logging.info("Copy took: " +str(job['output']['runtime']))
    elif job['status'] == 'running':
        if print_results == True:
            logging.info("HC result: " + str(job['status']))
            logging.info(str(job['progress']['complete'])+"/"+str(job['progress']['total'])+" task complete")
            logging.info("Status: "+str(job['progress']['message']))
    elif job['status'] == 'failed':
        failure_msg = retrieve_job_failure(uri, job['id'])
        logging.info("Job failed with error: "+ str(failure_msg['msg']))

def print_inputs(i):
    logging.info("Source URI: " + i['source_db_uri'])
    logging.info("Target URI: " + i['target_db_uri'])
    if 'only_tables' in i:
<<<<<<< HEAD
        logging.info("List of tables to copy: " + i['only_tables'])
    elif 'skip_tables' in i:
        logging.info("List of tables to skip: " + i['skip_tables'])
    elif 'update' in i:
        logging.info("Incremental database update using rsync checksum set to: " + i['update'])
    elif 'drop' in i:
        logging.info("Drop database on Target server before copy set to: " + i['drop'])
=======
      logging.info("List of tables to copy: " + i['only_tables'])
    if 'skip_tables' in i:
      logging.info("List of tables to skip: " + i['skip_tables'])
    if 'update' in i:
      logging.info("Incremental database update using rsync checksum set to: " + i['update'])
    if 'drop' in i:
      logging.info("Drop database on Target server before copy set to: " + i['drop'])
    if 'email' in i:
      logging.info("email: " + i['email'])
>>>>>>> c63cdf3a

if __name__ == '__main__':
            
    parser = argparse.ArgumentParser(description='Copy Databases via a REST service')

    parser.add_argument('-u', '--uri', help='Copy database REST service URI', required=True)
    parser.add_argument('-a', '--action', help='Action to take', choices=['submit', 'retrieve', 'list', 'delete', 'email', 'kill_job'], required=True)
    parser.add_argument('-i', '--job_id', help='HC job identifier to retrieve')
    parser.add_argument('-v', '--verbose', help='Verbose output', action='store_true')
    parser.add_argument('-o', '--output_file', help='File to write output as JSON', type=argparse.FileType('w'))
    parser.add_argument('-f', '--input_file', help='File containing list of source and target URIs', type=argparse.FileType('r'))
    parser.add_argument('-s', '--source_db_uri', help='URI of database to copy from')
    parser.add_argument('-t', '--target_db_uri', help='URI of database to copy to')
    parser.add_argument('-y', '--only_tables', help='List of tables to copy')
    parser.add_argument('-n', '--skip_tables', help='List of tables to skip')
    parser.add_argument('-p', '--update', help='Incremental database update using rsync checksum')
    parser.add_argument('-d', '--drop', help='Drop database on Target server before copy')
    parser.add_argument('-e', '--email', help='Email where to send the report')


    args = parser.parse_args()
    
    if args.verbose == True:
        logging.basicConfig(level=logging.DEBUG, format='%(asctime)s %(levelname)s - %(message)s')
    else:
        logging.basicConfig(level=logging.INFO, format='%(asctime)s %(levelname)s - %(message)s')
    
    if args.uri.endswith('/') == False:
        args.uri = args.uri + '/'    
            
    if args.action == 'submit':

        if args.input_file == None:
            logging.info("Submitting " + args.source_db_uri + "->" + args.target_db_uri)
<<<<<<< HEAD
            job_id = submit_job(args.uri, args.source_db_uri, args.target_db_uri, args.only_tables, args.skip_tables, args.update, args.drop)
            logging.info('Job submitted with ID '+str(job_id))
=======
            id = submit_job(args.uri, args.source_db_uri, args.target_db_uri, args.only_tables, args.skip_tables, args.update, args.drop, args.email)
            logging.info('Job submitted with ID '+str(id))
>>>>>>> c63cdf3a
        else:
            for line in args.input_file:
                uris = line.split()
                logging.info("Submitting " + uris[0] + "->" + uris[1])
<<<<<<< HEAD
                job_id = submit_job(args.uri, uris[0], uris[1], args.only_tables, args.skip_tables, args.update, args.drop)
                logging.info('Job submitted with ID '+str(job_id))
=======
                id = submit_job(args.uri, uris[0], uris[1], args.only_tables, args.skip_tables, args.update, args.drop, args.email)
                logging.info('Job submitted with ID '+str(id))
>>>>>>> c63cdf3a
    
    elif args.action == 'retrieve':
    
        job = retrieve_job(args.uri, args.job_id, args.output_file)
        print_job(args.uri, job, print_results=True, print_input=True)
    
    elif args.action == 'list':
       
        jobs = list_jobs(args.uri, args.output_file)   
        for job in jobs:
            print_job(args.uri, job)
    
    elif args.action == 'delete':
        delete_job(args.uri, args.job_id)
        logging.info("Job " + str(args.job_id) + " was successfully deleted")

    elif args.action == 'email':
        results_email(args.uri, args.job_id, args.email)

    elif args.action == 'kill_job':
        kill_job(args.uri, args.job_id)
        <|MERGE_RESOLUTION|>--- conflicted
+++ resolved
@@ -75,16 +75,12 @@
         print_job(uri, job, print_results=False, print_input=False)
     write_output(r, output_file)      
             
-<<<<<<< HEAD
-def retrieve_job(uri, job_id):    
-=======
 def retrieve_job(uri, job_id, output_file):    
     uri_regex = r"^(http){1}(s){0,1}(://){1}(.+){1}(:){1}(\d+){1}(/){1}(.+){0,1}(.+){0,1}$"
     if not re.search(uri_regex, uri):
         sys.exit("DB endpoint URL don't match pattern: http://server_name:port/")
     if not re.search(r"\d+", job_id):
         sys.exit("job_id should be a number")
->>>>>>> c63cdf3a
     logging.info("Retrieving results for job " + str(job_id))
     r = requests.get(uri + 'results/' + str(job_id))
     r.raise_for_status()
@@ -140,15 +136,6 @@
     logging.info("Source URI: " + i['source_db_uri'])
     logging.info("Target URI: " + i['target_db_uri'])
     if 'only_tables' in i:
-<<<<<<< HEAD
-        logging.info("List of tables to copy: " + i['only_tables'])
-    elif 'skip_tables' in i:
-        logging.info("List of tables to skip: " + i['skip_tables'])
-    elif 'update' in i:
-        logging.info("Incremental database update using rsync checksum set to: " + i['update'])
-    elif 'drop' in i:
-        logging.info("Drop database on Target server before copy set to: " + i['drop'])
-=======
       logging.info("List of tables to copy: " + i['only_tables'])
     if 'skip_tables' in i:
       logging.info("List of tables to skip: " + i['skip_tables'])
@@ -158,7 +145,6 @@
       logging.info("Drop database on Target server before copy set to: " + i['drop'])
     if 'email' in i:
       logging.info("email: " + i['email'])
->>>>>>> c63cdf3a
 
 if __name__ == '__main__':
             
@@ -193,24 +179,14 @@
 
         if args.input_file == None:
             logging.info("Submitting " + args.source_db_uri + "->" + args.target_db_uri)
-<<<<<<< HEAD
-            job_id = submit_job(args.uri, args.source_db_uri, args.target_db_uri, args.only_tables, args.skip_tables, args.update, args.drop)
-            logging.info('Job submitted with ID '+str(job_id))
-=======
             id = submit_job(args.uri, args.source_db_uri, args.target_db_uri, args.only_tables, args.skip_tables, args.update, args.drop, args.email)
             logging.info('Job submitted with ID '+str(id))
->>>>>>> c63cdf3a
         else:
             for line in args.input_file:
                 uris = line.split()
                 logging.info("Submitting " + uris[0] + "->" + uris[1])
-<<<<<<< HEAD
-                job_id = submit_job(args.uri, uris[0], uris[1], args.only_tables, args.skip_tables, args.update, args.drop)
-                logging.info('Job submitted with ID '+str(job_id))
-=======
                 id = submit_job(args.uri, uris[0], uris[1], args.only_tables, args.skip_tables, args.update, args.drop, args.email)
                 logging.info('Job submitted with ID '+str(id))
->>>>>>> c63cdf3a
     
     elif args.action == 'retrieve':
     
