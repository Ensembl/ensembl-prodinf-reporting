'''
Tasks and entrypoint need to accept and sequentially process a database. 
The data flow is:
1. handover_database (standard function)
- checks existence of database
- submits HCs if appropriate and submits celery task process_checked_db
- if not, submits copy and submits celery task process_copied_db
2. process_checked_db (celery task)
- wait/retry until healthcheck job has completed
- if success, submit copy job and submits celery task process_copied_db
3. process_copied_db (celery task)
- wait/retry until copy job has completed
- if success, submit metadata update job and submit celery task process_db_metadata
4. process_db_metadata (celery task)
- wait/retry until metadara load job has completed
- if success, process event using a event handler endpoint celery task
@author: dstaines
'''
from ensembl_prodinf.handover_celery_app import app

from hc_client import HcClient
from db_copy_client import DbCopyClient
from metadata_client import MetadataClient
from event_client import EventClient
from sqlalchemy_utils.functions import database_exists, drop_database
from sqlalchemy.engine.url import make_url
from .utils import send_email
from .models.compara import check_grch37
import handover_config as cfg
import uuid
import re
import reporting
import json

pool = reporting.get_pool(cfg.report_server)
hc_client = HcClient(cfg.hc_uri)
db_copy_client = DbCopyClient(cfg.copy_uri)
metadata_client = MetadataClient(cfg.meta_uri)
event_client = EventClient(cfg.event_uri)

db_types_list = [i for i in cfg.allowed_database_types.split(",")]
species_pattern = re.compile("(.*[a-z0-9])_(core|rnaseq|cdna|otherfeatures|variation|funcgen)_?[0-9]*?_([0-9]*)_([0-9a-z]*)")
compara_pattern = re.compile(".*[a-z]_(compara)_?([a-z]*)?_?([a-z]*)?_?[0-9]*?_[0-9].*")
ancestral_pattern = re.compile("(.*[a-z])_(ancestral)_[0-9]*")

def get_logger():    
    return reporting.get_logger(pool, cfg.report_exchange, 'handover', None, {})
                
def handover_database(spec):    
    """ Method to accept a new database for incorporation into the system 
    Argument is a dict with the following keys:
    * src_uri - URI to database to handover (required) 
    * tgt_uri - URI to copy database to (optional - generated from staging and src_uri if not set)
    * contact - email address of submitter (required)
    * type - string describing type of update (required)
    * comment - additional information about submission (required)
    The following keys are added during the handover process:
    * handover_token - unique identifier for this particular handover invocation
    * hc_job_id - job ID for healthcheck process
    * db_job_id - job ID for database copy process
    * metadata_job_id - job ID for the metadata loading process
    * progress_total - Total number of task to do
    * progress_complete - Total number of task completed
    """
    # TODO verify dict    
    reporting.set_logger_context(get_logger(), spec['src_uri'], spec)    
    # create unique identifier
    spec['handover_token'] = str(uuid.uuid1())
    spec['progress_total']=3
    check_db(spec['src_uri'])
    src_url = make_url(spec['src_uri'])
    #Scan database name and retrieve species or compara name, database type, release number and assembly version
    (db_prefix, db_type, release, assembly) = parse_db_infos(src_url.database)
    # Check if the given database can be handed over
    if db_type not in db_types_list:
        get_logger().error("Handover failed, " + spec['src_uri'] + " has been handed over after deadline. Please contact the Production team")
        raise ValueError(spec['src_uri'] + " has been handed over after the deadline. Please contact the Production team")
    #Get database hc group and compara_uri
    (groups,compara_uri) = hc_groups(db_type,db_prefix,spec['src_uri'])
    #Check to which staging server the database need to be copied to
    (spec,staging_uri) = check_staging_server(spec,db_type,db_prefix,assembly)
    #setting compara url to default value for species databases. This value is only used by Compara healthchecks
    if compara_uri is None:
        compara_uri=cfg.compara_uri + 'ensembl_compara_master'
    if 'tgt_uri' not in spec:
        spec['tgt_uri'] = get_tgt_uri(src_url,staging_uri)
    spec['staging_uri'] = staging_uri
    spec['progress_complete']=1
    get_logger().info("Handling " + str(spec))
    submit_hc(spec, groups, compara_uri, staging_uri)
    return spec['handover_token']

def get_tgt_uri(src_url,staging_uri):
    """Create target URI from staging details and name of source database"""
    return str(staging_uri) + str(src_url.database)

    
def check_db(uri):    
    """Check if source database exists"""
    if not database_exists(uri):
        get_logger().error("Handover failed, " + uri + " does not exist")
        raise ValueError(uri + " does not exist")
    else:
        return

def parse_db_infos(database):
    """Parse database name and extract db_prefix and db_type. Also extract release and assembly for species databases"""
    if species_pattern.match(database):
        db_prefix = species_pattern.match(database).group(1)
        db_type = species_pattern.match(database).group(2)
        release = species_pattern.match(database).group(3)
        assembly = species_pattern.match(database).group(4)
        return db_prefix, db_type, release, assembly
    elif compara_pattern.match(database):
        db_type = compara_pattern.match(database).group(1)
        db_prefix = compara_pattern.match(database).group(2)
        return db_prefix, db_type, None, None
    elif ancestral_pattern.match(database):
        db_prefix = ancestral_pattern.match(database).group(1)
        db_type = ancestral_pattern.match(database).group(2)
        return db_prefix, db_type, None, None
    else:
        raise ValueError("Database type for "+database+" is not expected. Please contact the Production team")

def hc_groups(db_type,db_prefix,uri):
    """Find which HC group to run on a given database type. For Compara generate the compara master uri"""
    if db_type in ['core','rnaseq','cdna','otherfeatures']:
        return [cfg.core_handover_group],None
    elif db_type == 'variation':
        return [cfg.variation_handover_group],None
    elif db_type == 'funcgen':
        return [cfg.funcgen_handover_group],None
    elif db_type == 'ancestral':
        return [cfg.ancestral_handover_group],None
    elif db_type == 'compara':
        if db_prefix == "pan":
            compara_uri=cfg.compara_uri + db_prefix + '_compara_master'
            compara_handover_group=cfg.compara_pan_handover_group
<<<<<<< HEAD
        elif (db_prefix == "plants"):
            compara_uri=cfg.compara_plants_uri + 'ensembl_compara_master_' + db_prefix
            compara_handover_group=cfg.compara_handover_group
        elif (check_grch37(uri,'homo_sapiens')):
=======
        elif check_grch37(uri,'homo_sapiens'):
>>>>>>> e27957e8
            compara_uri=cfg.compara_uri + 'ensembl_compara_master_grch37'
            compara_handover_group=cfg.compara_handover_group
        elif db_prefix:
            compara_uri=cfg.compara_uri + db_prefix + '_compara_master'
            compara_handover_group=cfg.compara_handover_group
        else:
            compara_uri=cfg.compara_uri + 'ensembl_compara_master'
            compara_handover_group=cfg.compara_handover_group
        return [compara_handover_group],compara_uri

def check_staging_server(spec,db_type,db_prefix,assembly):
    """Find which staging server should be use. secondary_staging for GRCh37 and Bacteria, staging for the rest"""
    if 'bacteria' in db_prefix:
        staging_uri = cfg.secondary_staging_uri
    elif db_prefix == 'homo_sapiens' and assembly == '37':
        staging_uri = cfg.secondary_staging_uri
        spec['GRCh37']=1
        spec['progress_total']=2
    elif db_type == 'compara' and check_grch37(spec['src_uri'],'homo_sapiens'):
        staging_uri = cfg.secondary_staging_uri
        spec['GRCh37']=1
        spec['progress_total']=2
    else:
        staging_uri = cfg.staging_uri
    return spec,staging_uri


def submit_hc(spec, groups, compara_uri, staging_uri):
    """Submit the source database for healthchecking. Returns a celery job identifier"""
    try:
        hc_job_id = hc_client.submit_job(spec['src_uri'], cfg.production_uri, compara_uri, staging_uri, cfg.live_uri, None, groups, cfg.data_files_path, None, spec['handover_token'])
    except:
        get_logger().error("Handover failed, Cannot submit hc job")
        raise ValueError("Handover failed, Cannot submit hc job")
    spec['hc_job_id'] = hc_job_id
    task_id = process_checked_db.delay(hc_job_id, spec)
    get_logger().debug("Submitted DB for checking as " + str(task_id))
    return task_id

@app.task(bind=True)
def process_checked_db(self, hc_job_id, spec):
    """ Task to wait until HCs finish and then respond e.g.
    * submit copy if HCs succeed
    * send error email if not
    """
    reporting.set_logger_context(get_logger(), spec['src_uri'], spec)    
    # allow infinite retries 
    self.max_retries = None
    get_logger().info("HCs in progress, please see: " +cfg.hc_web_uri + str(hc_job_id))
    try:
        result = hc_client.retrieve_job(hc_job_id)
    except:
        get_logger().error("Handover failed, cannot retrieve hc job")
        raise ValueError("Handover failed, cannot retrieve hc job")
    if result['status'] in ['incomplete', 'running', 'submitted']:
        get_logger().debug("HC Job incomplete, checking again later")
        raise self.retry()
    # check results
    if result['status'] == 'failed':
        get_logger().info("HCs failed to run, please see: "+cfg.hc_web_uri + str(hc_job_id))
        msg = """
Running healthchecks on %s failed to execute.
Please see %s
""" % (spec['src_uri'], cfg.hc_web_uri + str(hc_job_id))
        send_email(to_address=spec['contact'], subject='HC failed to run', body=msg, smtp_server=cfg.smtp_server)
        return 
    elif result['output']['status'] == 'failed':
        get_logger().info("HCs found problems, please see: "+cfg.hc_web_uri + str(hc_job_id))
        msg = """
Running healthchecks on %s completed but found failures.
Please see %s
""" % (spec['src_uri'], cfg.hc_web_uri + str(hc_job_id))
        send_email(to_address=spec['contact'], subject='HC ran but failed', body=msg, smtp_server=cfg.smtp_server)
        return
    else:
        get_logger().info("HCs fine, starting copy")
        spec['progress_complete']=2
        submit_copy(spec)

def submit_copy(spec):
    """Submit the source database for copying to the target. Returns a celery job identifier"""    
    try:
        copy_job_id = db_copy_client.submit_job(spec['src_uri'], spec['tgt_uri'], None, None, False, True, None)
    except:
        get_logger().error("Handover failed, cannot submit copy job")
        raise ValueError("Handover failed, cannot submit copy job")
    spec['copy_job_id'] = copy_job_id
    task_id = process_copied_db.delay(copy_job_id, spec)    
    get_logger().debug("Submitted DB for copying as " + str(task_id))
    return task_id

@app.task(bind=True)    
def process_copied_db(self, copy_job_id, spec):
    """Wait for copy to complete and then respond accordingly:
    * if success, submit to metadata database
    * if failure, flag error using email"""
    reporting.set_logger_context(get_logger(), spec['src_uri'], spec)    
    # allow infinite retries     
    self.max_retries = None
    get_logger().info("Copying in progress, please see: " +cfg.copy_web_uri + str(copy_job_id))
    try:
        result = db_copy_client.retrieve_job(copy_job_id)
    except:
        get_logger().error("Handover failed, cannot retrieve copy job")
        raise ValueError("Handover failed, cannot retrieve copy job")
    if result['status'] in ['incomplete', 'running', 'submitted']:
        get_logger().debug("Database copy job incomplete, checking again later")
        raise self.retry()
    if result['status'] == 'failed':
        get_logger().info("Copy failed, please see: "+cfg.copy_web_uri + str(copy_job_id))
        msg = """
Copying %s to %s failed.
Please see %s
""" % (spec['src_uri'], spec['tgt_uri'], cfg.copy_web_uri + str(copy_job_id))
        send_email(to_address=spec['contact'], subject='Database copy failed', body=msg, smtp_server=cfg.smtp_server)
        return
    elif 'GRCh37'in spec:
        get_logger().info("Copying complete, Handover successful")
        spec['progress_complete']=2
    else:
        get_logger().info("Copying complete, submitting metadata job")
        spec['progress_complete']=3
        submit_metadata_update(spec)

def submit_metadata_update(spec):
    """Submit the source database for copying to the target. Returns a celery job identifier."""
    try:
        metadata_job_id = metadata_client.submit_job( spec['tgt_uri'], None, None, None, None, spec['contact'], spec['type'], spec['comment'], 'Handover', None)
    except:
        get_logger().error("Handover failed, cannot submit metadata job")
        raise ValueError("Handover failed, cannot submit metadata job")
    spec['metadata_job_id'] = metadata_job_id
    task_id = process_db_metadata.delay(metadata_job_id, spec)
    get_logger().debug("Submitted DB for metadata loading " + str(task_id))
    return task_id

@app.task(bind=True)    
def process_db_metadata(self, metadata_job_id, spec):
    """Wait for metadata update to complete and then respond accordingly:
    * if success, submit event to event handler for further processing
    * if failure, flag error using email"""
    reporting.set_logger_context(get_logger(), spec['tgt_uri'], spec)
    # allow infinite retries
    self.max_retries = None
    get_logger().info("Loading into metadata database, please see: "+cfg.meta_uri + "jobs/"+ str(metadata_job_id))
    try:
        result = metadata_client.retrieve_job(metadata_job_id)
    except:
        get_logger().error("Handover failed, Cannot retrieve metadata job")
        raise ValueError("Handover failed, Cannot retrieve metadata job")
    if result['status'] in ['incomplete', 'running', 'submitted']:
        get_logger().debug("Metadata load Job incomplete, checking again later")
        raise self.retry()
    if result['status'] == 'failed':
        get_logger().info("Metadata load failed, please see "+cfg.meta_uri+ 'jobs/' + str(metadata_job_id) + '?format=failures')
        msg = """
Metadata load of %s failed.
Please see %s
""" % (spec['tgt_uri'], cfg.meta_uri+ 'jobs/' + str(metadata_job_id) + '?format=failures')
        send_email(to_address=spec['contact'], subject='Metadata load failed, please see: '+cfg.meta_uri+ 'jobs/' + str(metadata_job_id) + '?format=failures', body=msg, smtp_server=cfg.smtp_server)
        return
    else:
        #Cleaning up old assembly databases
        if 'events' in result['output'] and result['output']['events']:
            for event in result['output']['events']:
                details = json.loads(event['details'])
                if 'old_assembly_database_list' in details :
                    drop_old_assembly_databases(details['old_assembly_database_list'],spec['staging_uri'])
        get_logger().info("Metadata load complete, Handover successful")
        #get_logger().info("Metadata load complete, submitting event")
        #submit_event(spec,result)
    return

def submit_event(spec,result):
    """Submit an event"""
    print(result['output']['events'])
    for event in result['output']['events']:
        print(event)
        event_client.submit_job({"type":event['type'],"genome":event['genome']})
        get_logger().debug("Submitted event to event handler endpoint")

def drop_old_assembly_databases(old_assembly_db_list,staging_uri):
    """Drop databases on a previous assembly from the staging MySQL server"""
    for database in old_assembly_db_list:
        db_uri = staging_uri + database
        if database_exists(db_uri):
            get_logger().info("Dropping " + str(db_uri))
            drop_database(db_uri)
    return<|MERGE_RESOLUTION|>--- conflicted
+++ resolved
@@ -136,14 +136,10 @@
         if db_prefix == "pan":
             compara_uri=cfg.compara_uri + db_prefix + '_compara_master'
             compara_handover_group=cfg.compara_pan_handover_group
-<<<<<<< HEAD
-        elif (db_prefix == "plants"):
+        elif db_prefix == "plants":
             compara_uri=cfg.compara_plants_uri + 'ensembl_compara_master_' + db_prefix
             compara_handover_group=cfg.compara_handover_group
-        elif (check_grch37(uri,'homo_sapiens')):
-=======
         elif check_grch37(uri,'homo_sapiens'):
->>>>>>> e27957e8
             compara_uri=cfg.compara_uri + 'ensembl_compara_master_grch37'
             compara_handover_group=cfg.compara_handover_group
         elif db_prefix:
