'''
Tasks and entrypoint need to accept and sequentially process a database.
The data flow is:
1. handover_database (standard function)
- checks existence of database
- submits HCs if appropriate and submits celery task process_checked_db
- if not, submits copy and submits celery task process_copied_db
2. process_checked_db (celery task)
- wait/retry until healthcheck job has completed
- if success, submit copy job and submits celery task process_copied_db
3. process_copied_db (celery task)
- wait/retry until copy job has completed
- if success, submit metadata update job and submit celery task process_db_metadata
4. process_db_metadata (celery task)
- wait/retry until metadara load job has completed
- if success, process event using a event handler endpoint celery task
@author: dstaines
'''

import json
import logging
import re
import uuid

from ensembl_prodinf import handover_config as cfg
from ensembl_prodinf.amqp_publishing import AMQPPublisher
from ensembl_prodinf.db_copy_client import DbCopyClient
from ensembl_prodinf.event_client import EventClient
from ensembl_prodinf.handover_celery_app import app
from ensembl_prodinf.metadata_client import MetadataClient
from ensembl_prodinf.models.compara import check_grch37, get_release_compara
from ensembl_prodinf.models.core import get_division, get_release
from ensembl_prodinf.reporting import make_report, ReportFormatter
from ensembl_prodinf.utils import send_email
from sqlalchemy.engine.url import make_url
from sqlalchemy_utils.functions import database_exists, drop_database

import handover_config
from ensembl.datacheck.client import DatacheckClient

retry_wait = app.conf.get('retry_wait', 60)
release = int(handover_config.RELEASE)

<<<<<<< HEAD
if release is None:
    raise RuntimeError("Can't figure out expected release, can't start, please review handover_celery config files")

retry_wait = app.conf.get('retry_wait',60)
=======
>>>>>>> 1e85aa8c
db_copy_client = DbCopyClient(cfg.copy_uri)
metadata_client = MetadataClient(cfg.meta_uri)
event_client = EventClient(cfg.event_uri)
dc_client = DatacheckClient(cfg.dc_uri)

db_types_list = [i for i in cfg.allowed_database_types.split(",")]
allowed_divisions_list = [i for i in cfg.allowed_divisions.split(",")]
species_pattern = re.compile(
    r'^(?P<prefix>\w+)_(?P<type>core|rnaseq|cdna|otherfeatures|variation|funcgen)(_\d+)?_(\d+)_(?P<assembly>\d+)$')
compara_pattern = re.compile(r'^ensembl_compara(_(?P<division>[a-z]+|pan)(_homology)?)?(_(\d+))?(_\d+)$')
ancestral_pattern = re.compile(r'^ensembl_ancestral(_(?P<division>[a-z]+))?(_(\d+))?(_\d+)$')
blat_species = ['homo_sapiens',
                'mus_musculus',
                'danio_rerio',
                'rattus_norvegicus',
                'gallus_gallus',
                'canis_lupus_familiaris',
                'bos_taurus',
                'oryctolagus_cuniculus',
                'oryzias_latipes',
                'sus_scrofa',
                'meleagris_gallopavo',
                'anas_platyrhynchos_platyrhynchos',
                'ovis_aries',
                'oreochromis_niloticus',
                'gadus_morhua']

logger = logging.getLogger(__name__)

handover_formatter = ReportFormatter('handover')
publisher = AMQPPublisher(cfg.report_server,
                          cfg.report_exchange,
                          exchange_type=cfg.report_exchange_type,
                          formatter=handover_formatter)


def log_and_publish(report):
    """Handy function to mimick the logger/publisher behaviour.
    """
    level = report['report_type']
    routing_key = 'report.%s' % level.lower()
    logger.log(getattr(logging, level), report['msg'])
    publisher.publish(report, routing_key)


def handover_database(spec):
    """ Method to accept a new database for incorporation into the system
    Argument is a dict with the following keys:
    * src_uri - URI to database to handover (required)
    * tgt_uri - URI to copy database to (optional - generated from staging and src_uri if not set)
    * contact - email address of submitter (required)
    * comment - additional information about submission (required)
    The following keys are added during the handover process:
    * handover_token - unique identifier for this particular handover invocation
    * dc_job_id - job ID for datacheck process
    * db_job_id - job ID for database copy process
    * metadata_job_id - job ID for the metadata loading process
    * progress_total - Total number of task to do
    * progress_complete - Total number of task completed
    """
    # TODO verify dict
    src_uri = spec['src_uri']
    # create unique identifier
    spec['handover_token'] = str(uuid.uuid1())
    spec['progress_total'] = 3
    if not database_exists(src_uri):
        msg = "Handover failed, %s does not exist" % src_uri
        log_and_publish(make_report('ERROR', msg, spec, src_uri))
        raise ValueError("%s does not exist" % src_uri)
    src_url = make_url(src_uri)
    # Scan database name and retrieve species or compara name, database type, release number and assembly version
    db_prefix, db_type, assembly = parse_db_infos(src_url.database)
    # Check if the given database can be handed over
    logger.debug("Retrieved %s %s %s ", db_prefix, db_type, assembly)
    if db_type not in db_types_list:
        msg = "Handover failed, %s has been handed over after deadline. Please contact the Production team" % src_uri
        log_and_publish(make_report('ERROR', msg, spec, src_uri))
        raise ValueError(msg)
    # Check if the database release match the handover service
    if db_type == 'compara':
<<<<<<< HEAD
        if check_grch37(spec['src_uri'], 'homo_sapiens'):
            spec['progress_total'] = 2
        db_release = get_release_compara(src_uri)
    else:
        db_release = get_release(src_uri)
        logger.debug("Db_release %s %s", db_type, db_release)
        if db_prefix == 'homo_sapiens' and assembly == '37':
            logger.debug("It's 37 assembly - no metadata update")
            spec['progress_total'] = 2
        elif db_type in cfg.dispatch_targets.keys() and \
                any(db_prefix in val for val in cfg.compara_species.values()):
            logger.debug("Adding dispatch step to total")
            spec['progress_total'] = 4
    if release != db_release:
        msg = "Handover failed, %s database release version %s does not match handover service " \
              "release version %s" % (src_uri, db_release, release)
        log_and_publish(make_report('ERROR', msg, spec, src_uri))
        raise ValueError(msg)
=======
        compara_release = get_release_compara(src_uri)
        if release != compara_release:
            msg = "Handover failed, %s database release version %s does not match handover service release version %s" % (
                src_uri, compara_release, release)
            log_and_publish(make_report('ERROR', msg, spec, src_uri))
            raise ValueError(msg)
    else:
        db_release = get_release(src_uri)
        if release != db_release:
            msg = "Handover failed, %s database release version %s does not match handover service release version %s" % (
                src_uri, db_release, release)
            log_and_publish(make_report('ERROR', msg, spec, src_uri))
            raise ValueError(msg)
>>>>>>> 1e85aa8c
    # Check to which staging server the database need to be copied to
    spec, staging_uri, live_uri = check_staging_server(spec, db_type, db_prefix, assembly)
    if 'tgt_uri' not in spec:
        spec['tgt_uri'] = get_tgt_uri(src_url, staging_uri)
    # Check that the database division match the target staging server
    if db_type in ['compara', 'ancestral']:
        db_division = db_prefix
    else:
        db_division = get_division(src_uri, spec['tgt_uri'], db_type)

    if db_division not in allowed_divisions_list:
        raise ValueError(
            'Database division %s does not match server division list %s' % (db_division, allowed_divisions_list))
    spec['staging_uri'] = staging_uri
    spec['progress_complete'] = 0
    spec['db_division'] = db_division
    spec['db_type'] = db_type
    msg = "Handling %s" % spec
    log_and_publish(make_report('INFO', msg, spec, src_uri))
    submit_dc(spec, src_url, db_type)
    return spec['handover_token']


def get_tgt_uri(src_url, staging_uri):
    """Create target URI from staging details and name of source database"""
    return '%s%s' % (staging_uri, src_url.database)


def parse_db_infos(database):
    """Parse database name and extract db_prefix and db_type. Also extract release and assembly for species databases"""
    if species_pattern.match(database):
        m = species_pattern.match(database)
        db_prefix = m.group('prefix')
        db_type = m.group('type')
        assembly = m.group('assembly')
        return db_prefix, db_type, assembly
    elif compara_pattern.match(database):
        m = compara_pattern.match(database)
        division = m.group('division')
        db_prefix = division if division else 'vertebrates'
        return db_prefix, 'compara', None
    elif ancestral_pattern.match(database):
        m = ancestral_pattern.match(database)
        division = m.group('division')
        db_prefix = division if division else 'vertebrates'
        return db_prefix, 'ancestral', None
    else:
        raise ValueError("Database type for %s is not expected. Please contact the Production team" % database)


def check_staging_server(spec, db_type, db_prefix, assembly):
    """Find which staging server should be use. secondary_staging for GRCh37 and Bacteria, staging for the rest"""
    if 'bacteria' in db_prefix:
        staging_uri = cfg.secondary_staging_uri
        live_uri = cfg.secondary_live_uri
    elif db_prefix == 'homo_sapiens' and assembly == '37':
        staging_uri = cfg.secondary_staging_uri
        live_uri = cfg.secondary_live_uri
        spec['GRCh37'] = 1
        spec['progress_total'] = 2
    elif db_type == 'compara' and check_grch37(spec['src_uri'], 'homo_sapiens'):
        staging_uri = cfg.secondary_staging_uri
        live_uri = cfg.secondary_live_uri
        spec['GRCh37'] = 1
        spec['progress_total'] = 2
    else:
        staging_uri = cfg.staging_uri
        live_uri = cfg.live_uri
    return spec, staging_uri, live_uri


def submit_dc(spec, src_url, db_type):
    """Submit the source database for checking. Returns a celery job identifier"""
    try:
        src_uri = spec['src_uri']
        tgt_uri = spec['tgt_uri']
        handover_token = spec['handover_token']
        server_url = 'mysql://%s@%s:%s/' % (src_url.username, src_url.host, src_url.port)
        submitting_dc_msg = 'Submitting DC for %s on server: %s' % (src_url.database, server_url)
        submitting_dc_report = make_report('DEBUG', submitting_dc_msg, spec, src_uri)
        if db_type == 'compara':
            log_and_publish(submitting_dc_report)
            dc_job_id = dc_client.submit_job(server_url, src_url.database, None, None,
                                             db_type, None, db_type, 'critical', None, handover_token)
        elif db_type == 'ancestral':
            log_and_publish(submitting_dc_report)
            dc_job_id = dc_client.submit_job(server_url, src_url.database, None, None,
                                             'core', None, 'ancestral', 'critical', None, handover_token)
        elif db_type in ['rnaseq', 'cdna', 'otherfeatures']:
            division_msg = 'division: %s' % get_division(src_uri, tgt_uri, db_type)
            log_and_publish(make_report('DEBUG', division_msg, spec, src_uri))
            log_and_publish(submitting_dc_report)
            dc_job_id = dc_client.submit_job(server_url, src_url.database, None, None,
                                             db_type, None, 'corelike', 'critical', None, handover_token)
        else:
            db_msg = 'src_uri: %s dbtype %s server_url %s' % (src_uri, db_type, server_url)
            log_and_publish(make_report('DEBUG', db_msg, spec, src_uri))
            division_msg = 'division: %s' % get_division(src_uri, tgt_uri, db_type)
            log_and_publish(make_report('DEBUG', division_msg, spec, src_uri))
            log_and_publish(submitting_dc_report)
            dc_job_id = dc_client.submit_job(server_url, src_url.database, None, None,
                                             db_type, None, db_type, 'critical', None, handover_token)
    except Exception as e:
        err_msg = 'Handover failed, Cannot submit dc job'
        log_and_publish(make_report('ERROR', err_msg, spec, src_uri))
        raise ValueError('Handover failed, Cannot submit dc job %s' % e) from e
    spec['dc_job_id'] = dc_job_id
    task_id = process_datachecked_db.delay(dc_job_id, spec)
    submitted_dc_msg = 'Submitted DB for checking as %s' % task_id
    log_and_publish(make_report('DEBUG', submitted_dc_msg, spec, src_uri))
    return task_id


@app.task(bind=True, default_retry_delay=retry_wait)
def process_datachecked_db(self, dc_job_id, spec):
    """ Task to wait until DCs finish and then respond e.g.
    * submit copy if DC succeed
    * send error email if not
    """
    # allow infinite retries
    self.max_retries = None
    src_uri = spec['src_uri']
    progress_msg = 'Datachecks in progress, please see: %sjobs/%s' % (cfg.dc_uri, dc_job_id)
    log_and_publish(make_report('INFO', progress_msg, spec, src_uri))
    try:
        result = dc_client.retrieve_job(dc_job_id)
    except Exception as e:
        err_msg = 'Handover failed, cannot retrieve datacheck job'
        log_and_publish(make_report('ERROR', err_msg, spec, src_uri))
        raise ValueError('Handover failed, cannot retrieve datacheck job %s' % e) from e
    if result['status'] in ['incomplete', 'running', 'submitted']:
        log_and_publish(make_report('DEBUG', 'Datacheck Job incomplete, checking again later', spec, src_uri))
        raise self.retry()
    # check results
    elif result['status'] == 'failed':
        prob_msg = 'Datachecks found problems, you can download the output here: %sdownload_datacheck_outputs/%s' % (
            cfg.dc_uri, dc_job_id)
        log_and_publish(make_report('INFO', prob_msg, spec, src_uri))
        msg = """Running datachecks on %s completed but found problems. You can download the output here %s""" % (
        src_uri, cfg.dc_uri + "download_datacheck_outputs/" + str(dc_job_id))
        send_email(to_address=spec['contact'], subject='Datacheck found problems', body=msg,
                   smtp_server=cfg.smtp_server)
    elif result['status'] == 'dc-run-error':

        msg = """Datachecks didn't run successfully. Please see %s""" % (cfg.dc_uri + "jobs/" + str(dc_job_id))
        log_and_publish(make_report('INFO', msg, spec, src_uri))
        send_email(to_address=spec['contact'], subject='Datacheck run issue', body=msg, smtp_server=cfg.smtp_server)
    else:
        log_and_publish(make_report('INFO', 'Datachecks successful, starting copy', spec, src_uri))
        spec['progress_complete'] = 1
        submit_copy(spec)


def submit_copy(spec):
    """Submit the source database for copying to the target. Returns a celery job identifier"""
    src_uri = spec['src_uri']
    try:
        copy_job_id = db_copy_client.submit_job(src_uri, spec['tgt_uri'], None, None,
                                                False, True, True, None, None)
    except Exception as e:
        log_and_publish(make_report('ERROR', 'Handover failed, cannot submit copy job', spec, src_uri))
        raise ValueError('Handover failed, cannot submit copy job %s' % e) from e
    spec['copy_job_id'] = copy_job_id
    task_id = process_copied_db.delay(copy_job_id, spec)
    dbg_msg = 'Submitted DB for copying as %s' % task_id
    log_and_publish(make_report('DEBUG', dbg_msg, spec, spec['src_uri']))
    return task_id


@app.task(bind=True, default_retry_delay=retry_wait)
def process_copied_db(self, copy_job_id, spec):
    """Wait for copy to complete and then respond accordingly:
    * if success, submit to metadata database
    * if failure, flag error using email"""
    # allow infinite retries
    self.max_retries = None
    src_uri = spec['src_uri']
    copy_in_progress_msg = 'Copying in progress, please see: %s%s' % (cfg.copy_web_uri, copy_job_id)
    log_and_publish(make_report('INFO', copy_in_progress_msg, spec, src_uri))
    try:
        result = db_copy_client.retrieve_job(copy_job_id)
    except Exception as e:
        log_and_publish(make_report('ERROR', 'Handover failed, cannot retrieve copy job', spec, src_uri))
        raise ValueError('Handover failed, cannot retrieve copy job %s' % e) from e
    if result['status'] in ['incomplete', 'running', 'submitted']:
        log_and_publish(make_report('DEBUG', 'Database copy job incomplete, checking again later', spec, src_uri))
        raise self.retry()
    if result['status'] == 'failed':
        copy_failed_msg = 'Copy failed, please see: %s%s' % (cfg.copy_web_uri, copy_job_id)
        log_and_publish(make_report('INFO', copy_failed_msg, spec, src_uri))
        msg = """
Copying %s to %s failed.
Please see %s
""" % (src_uri, spec['tgt_uri'], cfg.copy_web_uri + str(copy_job_id))
        send_email(to_address=spec['contact'], subject='Database copy failed', body=msg, smtp_server=cfg.smtp_server)
        return
    elif 'GRCh37' in spec:
        log_and_publish(make_report('INFO', 'Copying complete, Handover successful', spec, src_uri))
        spec['progress_complete'] = 3
    else:
        log_and_publish(make_report('INFO', 'Copying complete, submitting metadata job', spec, src_uri))
        spec['progress_complete'] = 2
        submit_metadata_update(spec)


def submit_metadata_update(spec):
    """Submit the source database for copying to the target. Returns a celery job identifier."""
    src_uri = spec['src_uri']
    try:
        metadata_job_id = metadata_client.submit_job(spec['tgt_uri'], None, None, None,
                                                     None, spec['contact'], spec['comment'], 'Handover', None)
    except Exception as e:
        log_and_publish(make_report('ERROR', 'Handover failed, cannot submit metadata job', spec, src_uri))
        raise ValueError('Handover failed, cannot submit metadata job %s' % e) from e
    spec['metadata_job_id'] = metadata_job_id
    task_id = process_db_metadata.delay(metadata_job_id, spec)
    dbg_msg = 'Submitted DB for metadata loading %s' % task_id
    log_and_publish(make_report('DEBUG', dbg_msg, spec, src_uri))
    return task_id


@app.task(bind=True, default_retry_delay=retry_wait)
def process_db_metadata(self, metadata_job_id, spec):
    """Wait for metadata update to complete and then respond accordingly:
    * if success, submit event to event handler for further processing
    * if failure, flag error using email"""
    # allow infinite retries
    self.max_retries = None
    tgt_uri = spec['tgt_uri']
    loading_msg = 'Loading into metadata database, please see: %sjobs/%s' % (cfg.meta_uri, metadata_job_id)
    log_and_publish(make_report('INFO', loading_msg, spec, tgt_uri))
    try:
        result = metadata_client.retrieve_job(metadata_job_id)
    except Exception as e:
        err_msg = 'Handover failed, Cannot retrieve metadata job'
        log_and_publish(make_report('ERROR', err_msg, spec, tgt_uri))
        raise ValueError('Handover failed, Cannot retrieve metadata job %s' % e) from e
    if result['status'] in ['incomplete', 'running', 'submitted']:
        incomplete_msg = 'Metadata load Job incomplete, checking again later'
        log_and_publish(make_report('DEBUG', incomplete_msg, spec, tgt_uri))
        raise self.retry()
    if result['status'] == 'failed':
        drop_msg = 'Dropping %s' % tgt_uri
        log_and_publish(make_report('INFO', drop_msg, spec, tgt_uri))
        drop_database(spec['tgt_uri'])
        failed_msg = 'Metadata load failed, please see %sjobs/%s?format=failures' % (cfg.meta_uri, metadata_job_id)
        log_and_publish(make_report('INFO', failed_msg, spec, tgt_uri))
        msg = """
Metadata load of %s failed.
Please see %s
""" % (tgt_uri, cfg.meta_uri + 'jobs/' + str(metadata_job_id) + '?format=failures')
        send_email(to_address=spec['contact'],
                   subject='Metadata load failed, please see: ' + cfg.meta_uri + 'jobs/' + str(
                       metadata_job_id) + '?format=failures', body=msg, smtp_server=cfg.smtp_server)
    else:
        # Cleaning up old assembly or old genebuild databases for Wormbase when database suffix has changed
        if 'events' in result['output'] and result['output']['events']:
            for event in result['output']['events']:
                details = json.loads(event['details'])
                if 'current_database_list' in details:
                    drop_current_databases(details['current_database_list'], spec)
                if event['genome'] in blat_species and event['type'] == 'new_assembly':
                    msg = 'The following species %s has a new assembly, please update the port number for this species here and communicate to Web: https://github.com/Ensembl/ensembl-production/blob/master/modules/Bio/EnsEMBL/Production/Pipeline/PipeConfig/DumpCore_conf.pm#L107' % \
                          event['genome']
                    send_email(to_address=cfg.production_email,
                               subject='BLAT species list needs updating in FTP Dumps config',
                               body=msg)
        spec['progress_complete'] = 3
<<<<<<< HEAD
        log_and_publish(make_report('INFO', 'Metadata load complete, Handover successful', spec, tgt_uri))
        dispatch_to = cfg.dispatch_targets.get(spec['db_type'], None)
        if dispatch_to is not None:
            # if core db
            log_and_publish(make_report('INFO', 'Dispatching Database to compara hosts'))
            # retrieve species list from genome division
            if spec['genome'] in cfg.compara_species[spec['db_division']]:
                # if species in species_list trigger a supplementary copy to vertannot-staging
                spec['tgt_uri'] = cfg.dispatch_targets[spec['db_type']]
                submit_dispatch(spec)

        # log_and_publish(make_report('INFO', 'Metadata load complete, submitting event', spec, tgt_uri))
        # submit_event(spec,result)


def submit_dispatch(spec):
    """ dispatch database to dedicated host """
    src_uri = spec['src_uri']
    try:
        copy_job_id = db_copy_client.submit_job(src_uri, spec['tgt_uri'], None, None,
                                                False, True, True, None, None)
    except Exception as e:
        log_and_publish(make_report('ERROR', 'Handover failed, cannot dispatch database', spec, src_uri))
        raise ValueError('Handover failed, cannot submit dispatch job %s' % e) from e
    spec['copy_job_id'] = copy_job_id
    task_id = process_dispatch_db.delay(copy_job_id, spec)
    dbg_msg = 'Submitted DB for dispatch as %s' % task_id
    log_and_publish(make_report('DEBUG', dbg_msg, spec, src_uri))
    return task_id
=======
        # log_and_publish(make_report('INFO', 'Metadata load complete, submitting event', spec, tgt_uri))
        # submit_event(spec,result)
>>>>>>> 1e85aa8c


def submit_event(spec, result):
    """Submit an event"""
    tgt_uri = spec['tgt_uri']
    logger.debug(result['output']['events'])
    for event in result['output']['events']:
        logger.debug(event)
        event_client.submit_job({'type': event['type'], 'genome': event['genome']})
        log_and_publish(make_report('DEBUG', 'Submitted event to event handler endpoint', spec, tgt_uri))


def drop_current_databases(current_db_list, spec):
    """Drop databases on a previous assembly or previous genebuild (e.g: Wormbase) from the staging MySQL server"""
    tgt_uri = spec['tgt_uri']
    staging_uri = spec['staging_uri']
    tgt_url = make_url(tgt_uri)
    # Check if the new database has the same name as the one on staging. In this case DO NOT drop it
    # This can happen if the assembly get renamed or genebuild version has changed for Wormbase
    if tgt_url.database in current_db_list:
        msg = 'The assembly or genebuild has been updated but the new database %s is the same as old one' % tgt_url.database
        log_and_publish(make_report('DEBUG', msg, spec, tgt_uri))
    else:
        for database in current_db_list:
            db_uri = staging_uri + database
            if database_exists(db_uri):
                msg = 'Dropping %s' % db_uri
                log_and_publish(make_report('INFO', msg, spec, tgt_uri))
                drop_database(db_uri)


@app.task(bind=True, default_retry_delay=retry_wait)
def process_dispatch_db(self, copy_job_id, spec):
    """
    Process dispatched dbs after metadata updates.
    :param self:
    :param copy_job_id:
    :param spec:
    :return:
    """
    self.max_retries = None
    src_uri = spec['src_uri']
    copy_in_progress_msg = 'Dispatching in progress, please see: %s%s' % (cfg.copy_web_uri, copy_job_id)
    log_and_publish(make_report('INFO', copy_in_progress_msg, spec, src_uri))
    try:
        result = db_copy_client.retrieve_job(copy_job_id)
    except Exception as e:
        log_and_publish(make_report('ERROR', 'Database dispatch failed, cannot retrieve copy job', spec, src_uri))
        raise ValueError('Handover failed, cannot retrieve copy job %s' % e) from e
    if result['status'] in ['incomplete', 'running', 'submitted']:
        log_and_publish(make_report('DEBUG', 'Database dispatch job incomplete, checking again later', spec, src_uri))
        raise self.retry()
    else:
        log_and_publish(make_report('INFO', 'Database dispatch complete, handover complete', spec, src_uri))
        spec['progress_complete'] = 4<|MERGE_RESOLUTION|>--- conflicted
+++ resolved
@@ -41,13 +41,10 @@
 retry_wait = app.conf.get('retry_wait', 60)
 release = int(handover_config.RELEASE)
 
-<<<<<<< HEAD
 if release is None:
     raise RuntimeError("Can't figure out expected release, can't start, please review handover_celery config files")
 
 retry_wait = app.conf.get('retry_wait',60)
-=======
->>>>>>> 1e85aa8c
 db_copy_client = DbCopyClient(cfg.copy_uri)
 metadata_client = MetadataClient(cfg.meta_uri)
 event_client = EventClient(cfg.event_uri)
@@ -128,7 +125,6 @@
         raise ValueError(msg)
     # Check if the database release match the handover service
     if db_type == 'compara':
-<<<<<<< HEAD
         if check_grch37(spec['src_uri'], 'homo_sapiens'):
             spec['progress_total'] = 2
         db_release = get_release_compara(src_uri)
@@ -147,21 +143,6 @@
               "release version %s" % (src_uri, db_release, release)
         log_and_publish(make_report('ERROR', msg, spec, src_uri))
         raise ValueError(msg)
-=======
-        compara_release = get_release_compara(src_uri)
-        if release != compara_release:
-            msg = "Handover failed, %s database release version %s does not match handover service release version %s" % (
-                src_uri, compara_release, release)
-            log_and_publish(make_report('ERROR', msg, spec, src_uri))
-            raise ValueError(msg)
-    else:
-        db_release = get_release(src_uri)
-        if release != db_release:
-            msg = "Handover failed, %s database release version %s does not match handover service release version %s" % (
-                src_uri, db_release, release)
-            log_and_publish(make_report('ERROR', msg, spec, src_uri))
-            raise ValueError(msg)
->>>>>>> 1e85aa8c
     # Check to which staging server the database need to be copied to
     spec, staging_uri, live_uri = check_staging_server(spec, db_type, db_prefix, assembly)
     if 'tgt_uri' not in spec:
@@ -430,7 +411,6 @@
                                subject='BLAT species list needs updating in FTP Dumps config',
                                body=msg)
         spec['progress_complete'] = 3
-<<<<<<< HEAD
         log_and_publish(make_report('INFO', 'Metadata load complete, Handover successful', spec, tgt_uri))
         dispatch_to = cfg.dispatch_targets.get(spec['db_type'], None)
         if dispatch_to is not None:
@@ -460,10 +440,6 @@
     dbg_msg = 'Submitted DB for dispatch as %s' % task_id
     log_and_publish(make_report('DEBUG', dbg_msg, spec, src_uri))
     return task_id
-=======
-        # log_and_publish(make_report('INFO', 'Metadata load complete, submitting event', spec, tgt_uri))
-        # submit_event(spec,result)
->>>>>>> 1e85aa8c
 
 
 def submit_event(spec, result):
