'''
Tasks and entrypoint need to accept and sequentially process a database.
The data flow is:
1. handover_database (standard function)
- checks existence of database
- submits HCs if appropriate and submits celery task process_checked_db
- if not, submits copy and submits celery task process_copied_db
2. process_checked_db (celery task)
- wait/retry until healthcheck job has completed
- if success, submit copy job and submits celery task process_copied_db
3. process_copied_db (celery task)
- wait/retry until copy job has completed
- if success, submit metadata update job and submit celery task process_db_metadata
4. process_db_metadata (celery task)
- wait/retry until metadara load job has completed
- if success, process event using a event handler endpoint celery task
@author: dstaines
'''
from ensembl_prodinf.handover_celery_app import app

from ensembl_prodinf.hc_client import HcClient
from ensembl_prodinf.db_copy_client import DbCopyClient
from ensembl_prodinf.metadata_client import MetadataClient
from ensembl_prodinf.event_client import EventClient
from ensembl.datacheck.client import DatacheckClient
from sqlalchemy_utils.functions import database_exists, drop_database
from sqlalchemy.engine.url import make_url
from ensembl_prodinf.utils import send_email
from ensembl_prodinf.models.compara import check_grch37
from ensembl_prodinf.models.core import get_division
from ensembl_prodinf import handover_config as cfg
import uuid
import re
from ensembl_prodinf import reporting
import json

retry_wait = app.conf.get('retry_wait',60)
pool = reporting.get_pool(cfg.report_server)
hc_client = HcClient(cfg.hc_uri)
db_copy_client = DbCopyClient(cfg.copy_uri)
metadata_client = MetadataClient(cfg.meta_uri)
event_client = EventClient(cfg.event_uri)
dc_client = DatacheckClient(cfg.dc_uri)

db_types_list = [i for i in cfg.allowed_database_types.split(",")]
allowed_divisions_list = [i for i in cfg.allowed_divisions.split(",")]
species_pattern = re.compile(r'^(?P<prefix>\w+)_(?P<type>core|rnaseq|cdna|otherfeatures|variation|funcgen)(_\d+)?_(?P<release>\d+)_(?P<assembly>\d+)$')
compara_pattern = re.compile(r'^ensembl_compara(_(?P<division>[a-z]+|pan)(_homology)?)?(_(\d+))?(_\d+)$')
ancestral_pattern = re.compile(r'^ensembl_ancestral(_(?P<division>[a-z]+))?(_(\d+))?(_\d+)$')
blat_species = ['homo_sapiens','mus_musculus','danio_rerio','rattus_norvegicus','gallus_gallus','canis_lupus_familiaris','bos_taurus',
    'oryctolagus_cuniculus','oryzias_latipes','sus_scrofa','meleagris_gallopavo','anas_platyrhynchos_platyrhynchos','ovis_aries','oreochromis_niloticus','gadus_morhua']

logger = reporting.get_logger(pool, cfg.report_exchange, 'handover', None, {})


def handover_database(spec):
    """ Method to accept a new database for incorporation into the system
    Argument is a dict with the following keys:
    * src_uri - URI to database to handover (required)
    * tgt_uri - URI to copy database to (optional - generated from staging and src_uri if not set)
    * contact - email address of submitter (required)
    * comment - additional information about submission (required)
    The following keys are added during the handover process:
    * handover_token - unique identifier for this particular handover invocation
    * hc_job_id - job ID for healthcheck process
    * db_job_id - job ID for database copy process
    * metadata_job_id - job ID for the metadata loading process
    * progress_total - Total number of task to do
    * progress_complete - Total number of task completed
    """
    # TODO verify dict
    reporting.set_logger_context(logger, spec['src_uri'], spec)
    # create unique identifier
    spec['handover_token'] = str(uuid.uuid1())
    spec['progress_total']=3
    check_db(spec['src_uri'])
    src_url = make_url(spec['src_uri'])
    #Scan database name and retrieve species or compara name, database type, release number and assembly version
    (db_prefix, db_type, release, assembly) = parse_db_infos(src_url.database)
    # Check if the given database can be handed over
    if db_type not in db_types_list:
        logger.error("Handover failed, " + spec['src_uri'] + " has been handed over after deadline. Please contact the Production team")
        raise ValueError(spec['src_uri'] + " has been handed over after the deadline. Please contact the Production team")
    #Check to which staging server the database need to be copied to
    (spec,staging_uri,live_uri) = check_staging_server(spec,db_type,db_prefix,assembly)
    if 'tgt_uri' not in spec:
        spec['tgt_uri'] = get_tgt_uri(src_url,staging_uri)
    # Check that the database division match the target staging server
    if db_type in ['compara','ancestral']:
        db_division = db_prefix
    else:
        db_division = get_division(spec['src_uri'],spec['tgt_uri'],db_type)
    if db_division not in allowed_divisions_list:
        raise ValueError('Database division '+db_division+' does not match server division list '+str(allowed_divisions_list))
    #Get database hc group and compara_uri
    (groups,compara_uri) = hc_groups(db_type,db_prefix,spec['src_uri'])
    #setting compara url to default value for species databases. This value is only used by Compara healthchecks
    if compara_uri is None:
        compara_uri=cfg.compara_uri + 'ensembl_compara_master'
    spec['staging_uri'] = staging_uri
    spec['progress_complete']=0
    logger.info("Handling " + str(spec))
    submit_dc(spec, src_url, db_type, db_prefix, release, staging_uri, compara_uri)
    submit_hc(spec, groups, compara_uri, staging_uri, live_uri)
    return spec['handover_token']

def get_tgt_uri(src_url,staging_uri):
    """Create target URI from staging details and name of source database"""
    return str(staging_uri) + str(src_url.database)


def check_db(uri):
    """Check if source database exists"""
    if not database_exists(uri):
        logger.error("Handover failed, " + uri + " does not exist")
        raise ValueError(uri + " does not exist")
    else:
        return

def parse_db_infos(database):
    """Parse database name and extract db_prefix and db_type. Also extract release and assembly for species databases"""
    if species_pattern.match(database):
        m = species_pattern.match(database)
        db_prefix = m.group('prefix')
        db_type = m.group('type')
        release = m.group('release')
        assembly = m.group('assembly')
        return db_prefix, db_type, release, assembly
    elif compara_pattern.match(database):
        m = compara_pattern.match(database)
        division = m.group('division')
        db_prefix = division if division else 'vertebrates'
        return db_prefix, 'compara', None, None
    elif ancestral_pattern.match(database):
        m = ancestral_pattern.match(database)
        division = m.group('division')
        db_prefix = division if division else 'vertebrates'
        return db_prefix, 'ancestral', None, None
    else:
        raise ValueError("Database type for "+database+" is not expected. Please contact the Production team")

def hc_groups(db_type,db_prefix,uri):
    """Find which HC group to run on a given database type. For Compara generate the compara master uri"""
    if db_type in ['core','rnaseq','cdna','otherfeatures']:
        return [cfg.core_handover_group],None
    elif db_type == 'variation':
        return [cfg.variation_handover_group],None
    elif db_type == 'funcgen':
        return [cfg.funcgen_handover_group],None
    elif db_type == 'ancestral':
        return [cfg.ancestral_handover_group],None
    elif db_type == 'compara':
        if db_prefix == "pan":
            compara_uri=cfg.compara_uri + db_prefix + '_compara_master'
            compara_handover_group=cfg.compara_pan_handover_group
        elif db_prefix == "plants":
            compara_uri=cfg.compara_plants_uri + 'ensembl_compara_master_' + db_prefix
            compara_handover_group=cfg.compara_handover_group
        elif db_prefix == "metazoa":
            compara_uri=cfg.compara_metazoa_uri + 'ensembl_compara_master_' + db_prefix
            compara_handover_group=cfg.compara_handover_group
        elif db_prefix == "vertebrates":
            compara_uri=cfg.compara_uri + 'ensembl_compara_master'
            compara_handover_group=cfg.compara_handover_group
        elif check_grch37(uri,'homo_sapiens'):
            compara_uri=cfg.compara_grch37_uri + 'ensembl_compara_master_grch37'
            compara_handover_group=cfg.compara_handover_group
        elif db_prefix:
            compara_uri=cfg.compara_uri + db_prefix + '_compara_master'
            compara_handover_group=cfg.compara_handover_group
        else:
            compara_uri=cfg.compara_uri + 'ensembl_compara_master'
            compara_handover_group=cfg.compara_handover_group
        return [compara_handover_group],compara_uri

def check_staging_server(spec,db_type,db_prefix,assembly):
    """Find which staging server should be use. secondary_staging for GRCh37 and Bacteria, staging for the rest"""
    if 'bacteria' in db_prefix:
        staging_uri = cfg.secondary_staging_uri
        live_uri = cfg.secondary_live_uri
    elif db_prefix == 'homo_sapiens' and assembly == '37':
        staging_uri = cfg.secondary_staging_uri
        live_uri = cfg.secondary_live_uri
        spec['GRCh37']=1
        spec['progress_total']=2
    elif db_type == 'compara' and check_grch37(spec['src_uri'],'homo_sapiens'):
        staging_uri = cfg.secondary_staging_uri
        live_uri = cfg.secondary_live_uri
        spec['GRCh37']=1
        spec['progress_total']=2
    else:
        staging_uri = cfg.staging_uri
        live_uri = cfg.live_uri
    return spec,staging_uri,live_uri


def submit_hc(spec, groups, compara_uri, staging_uri, live_uri):
    """Submit the source database for healthchecking. Returns a celery job identifier"""
    try:
        hc_job_id = hc_client.submit_job(spec['src_uri'], cfg.production_uri, compara_uri, staging_uri, live_uri, None, groups, cfg.data_files_path, None, spec['handover_token'])
    except Exception as e:
        logger.warning("Handover failed, Cannot submit hc job {}".format(e))
    #spec['hc_job_id'] = hc_job_id
    #task_id = process_checked_db.delay(hc_job_id, spec)
    #logger.debug("Submitted DB for checking as " + str(task_id))

def submit_dc(spec, src_url, db_type, db_prefix, release, staging_uri, compara_uri):
    """Submit the source database for healthchecking. Returns a celery job identifier"""
    try:
        server_url = 'mysql://'+str(src_url.username)+'@'+str(src_url.host)+':'+str(src_url.port)+"/"
        if db_type == 'compara':
            logger.debug("Submitting DC for "+src_url.database+ " on server: "+server_url)
            dc_job_id = dc_client.submit_job(server_url, src_url.database, None, None, db_type, None, db_type, 'critical', None, spec['handover_token'])
        elif db_type == 'ancestral':
            logger.debug("Submitting DC for "+src_url.database+ " on server: "+server_url)
            dc_job_id = dc_client.submit_job(server_url, src_url.database, None, None, db_type, None, 'corelike', 'critical', None, spec['handover_token'])
        elif db_type in ['rnaseq','cdna','otherfeatures']:
<<<<<<< HEAD
            division = get_division(spec['src_uri'],db_type)
            logger.debug("division: "+division)
            logger.debug("Submitting DC for "+src_url.database+ " on server: "+server_url)
            dc_job_id = dc_client.submit_job(server_url, src_url.database, None, None, db_type, None, 'corelike', 'critical', None, spec['handover_token'])
        else:
            logger.debug("src_uri: "+spec['src_uri']+" dbtype "+db_type+" server_url "+server_url)
            division = get_division(spec['src_uri'],db_type)
            logger.debug("division: "+division)
            logger.debug("Submitting DC for "+src_url.database+ " on server: "+server_url)
=======
            division = get_division(spec['src_uri'],spec['tgt_uri'],db_type)
            get_logger().debug("division: "+division)
            get_logger().debug("Submitting DC for "+src_url.database+ " on server: "+server_url)
            dc_job_id = dc_client.submit_job(server_url, src_url.database, None, None, db_type, None, 'corelike', 'critical', None, spec['handover_token'])
        else:
            get_logger().debug("src_uri: "+spec['src_uri']+" dbtype "+db_type+" server_url "+server_url)
            division = get_division(spec['src_uri'],spec['tgt_uri'],db_type)
            get_logger().debug("division: "+division)
            get_logger().debug("Submitting DC for "+src_url.database+ " on server: "+server_url)
>>>>>>> e50da939
            dc_job_id = dc_client.submit_job(server_url, src_url.database, None, None, db_type, None, db_type, 'critical', None, spec['handover_token'])
    except Exception as e:
        logger.error("Handover failed, Cannot submit dc job")
        raise ValueError("Handover failed, Cannot submit dc job {}".format(e))
    spec['dc_job_id'] = dc_job_id
    task_id = process_datachecked_db.delay(dc_job_id, spec)
    logger.debug("Submitted DB for checking as " + str(task_id))
    return task_id

@app.task(bind=True, default_retry_delay=retry_wait)
def process_checked_db(self, hc_job_id, spec):
    """ Task to wait until HCs finish and then respond e.g.
    * submit copy if HCs succeed
    * send error email if not
    """
    reporting.set_logger_context(logger, spec['src_uri'], spec)
    # allow infinite retries
    self.max_retries = None
    logger.info("HCs in progress, please see: " +cfg.hc_web_uri + str(hc_job_id))
    try:
        result = hc_client.retrieve_job(hc_job_id)
    except Exception as e:
        logger.error("Handover failed, cannot retrieve hc job")
        raise ValueError("Handover failed, cannot retrieve hc job {}".format(e))
    if result['status'] in ['incomplete', 'running', 'submitted']:
        logger.debug("HC Job incomplete, checking again later")
        raise self.retry()
    # check results
    if result['status'] == 'failed':
        logger.info("HCs failed to run, please see: "+cfg.hc_web_uri + str(hc_job_id))
        msg = """
Running healthchecks on %s failed to execute.
Please see %s
""" % (spec['src_uri'], cfg.hc_web_uri + str(hc_job_id))
        send_email(to_address=spec['contact'], subject='HC failed to run', body=msg, smtp_server=cfg.smtp_server)
        return
    elif result['output']['status'] == 'failed':
        logger.info("HCs found problems, please see: "+cfg.hc_web_uri + str(hc_job_id))
        msg = """
Running healthchecks on %s completed but found failures.
Please see %s
""" % (spec['src_uri'], cfg.hc_web_uri + str(hc_job_id))
        send_email(to_address=spec['contact'], subject='HC ran but failed', body=msg, smtp_server=cfg.smtp_server)
        return
    else:
        logger.info("HCs fine, starting copy")
        spec['progress_complete']=1
        submit_copy(spec)

@app.task(bind=True, default_retry_delay=retry_wait)
def process_datachecked_db(self, dc_job_id, spec):
    """ Task to wait until DCs finish and then respond e.g.
    * submit copy if DC succeed
    * send error email if not
    """
    reporting.set_logger_context(logger, spec['src_uri'], spec)
    # allow infinite retries
    self.max_retries = None
    logger.info("DC in progress, please see: " +cfg.dc_uri + "jobs/" + str(dc_job_id))
    try:
        result = dc_client.retrieve_job(dc_job_id)
    except Exception as e:
        logger.error("Handover failed, cannot retrieve dc job")
        raise ValueError("Handover failed, cannot retrieve dc job {}".format(e))
    if result['status'] in ['incomplete', 'running', 'submitted']:
        logger.debug("DC Job incomplete, checking again later")
        raise self.retry()
    # check results
    if result['status'] == 'failed':
        logger.info("DCs failed to run, please see: "+cfg.dc_uri + "jobs/" + str(dc_job_id))
        msg = """
Running datachecks on %s failed to execute.
Please see %s
""" % (spec['src_uri'], cfg.dc_uri + "jobs/" + str(dc_job_id))
        send_email(to_address=spec['contact'], subject='DC failed to run', body=msg, smtp_server=cfg.smtp_server, logger=logger)
        return
    elif result['output']['failed_total'] > 0:
        logger.info("DCs found problems, please see: "+cfg.dc_uri + "jobs/" + str(dc_job_id))
        msg = """
Running datachecks on %s completed but found failures.
Please see %s
""" % (spec['src_uri'], cfg.dc_uri + "jobs/" + str(dc_job_id))
        send_email(to_address=spec['contact'], subject='DC ran but failed', body=msg, smtp_server=cfg.smtp_server)
        return
    else:
        logger.info("DCs fine, starting copy")
        spec['progress_complete']=1
        submit_copy(spec)

def submit_copy(spec):
    """Submit the source database for copying to the target. Returns a celery job identifier"""
    try:
        copy_job_id = db_copy_client.submit_job(spec['src_uri'], spec['tgt_uri'], None, None, False, True, True, None, None)
    except Exception as e:
        logger.error("Handover failed, cannot submit copy job")
        raise ValueError("Handover failed, cannot submit copy job {}".format(e))
    spec['copy_job_id'] = copy_job_id
    task_id = process_copied_db.delay(copy_job_id, spec)
    logger.debug("Submitted DB for copying as " + str(task_id))
    return task_id

@app.task(bind=True, default_retry_delay=retry_wait)
def process_copied_db(self, copy_job_id, spec):
    """Wait for copy to complete and then respond accordingly:
    * if success, submit to metadata database
    * if failure, flag error using email"""
    reporting.set_logger_context(logger, spec['src_uri'], spec)
    # allow infinite retries
    self.max_retries = None
    logger.info("Copying in progress, please see: " +cfg.copy_web_uri + str(copy_job_id))
    try:
        result = db_copy_client.retrieve_job(copy_job_id)
    except Exception as e:
        logger.error("Handover failed, cannot retrieve copy job")
        raise ValueError("Handover failed, cannot retrieve copy job {}".format(e))
    if result['status'] in ['incomplete', 'running', 'submitted']:
        logger.debug("Database copy job incomplete, checking again later")
        raise self.retry()
    if result['status'] == 'failed':
        logger.info("Copy failed, please see: "+cfg.copy_web_uri + str(copy_job_id))
        msg = """
Copying %s to %s failed.
Please see %s
""" % (spec['src_uri'], spec['tgt_uri'], cfg.copy_web_uri + str(copy_job_id))
        send_email(to_address=spec['contact'], subject='Database copy failed', body=msg, smtp_server=cfg.smtp_server)
        return
    elif 'GRCh37'in spec:
        logger.info("Copying complete, Handover successful")
        spec['progress_complete']=2
    else:
        logger.info("Copying complete, submitting metadata job")
        spec['progress_complete']=2
        submit_metadata_update(spec)

def submit_metadata_update(spec):
    """Submit the source database for copying to the target. Returns a celery job identifier."""
    try:
        metadata_job_id = metadata_client.submit_job( spec['tgt_uri'], None, None, None, None, spec['contact'], spec['comment'], 'Handover', None)
    except Exception as e:
        logger.error("Handover failed, cannot submit metadata job")
        raise ValueError("Handover failed, cannot submit metadata job {}".format(e))
    spec['metadata_job_id'] = metadata_job_id
    task_id = process_db_metadata.delay(metadata_job_id, spec)
    logger.debug("Submitted DB for metadata loading " + str(task_id))
    return task_id

@app.task(bind=True, default_retry_delay=retry_wait)
def process_db_metadata(self, metadata_job_id, spec):
    """Wait for metadata update to complete and then respond accordingly:
    * if success, submit event to event handler for further processing
    * if failure, flag error using email"""
    reporting.set_logger_context(logger, spec['tgt_uri'], spec)
    # allow infinite retries
    self.max_retries = None
    logger.info("Loading into metadata database, please see: "+cfg.meta_uri + "jobs/"+ str(metadata_job_id))
    try:
        result = metadata_client.retrieve_job(metadata_job_id)
    except Exception as e:
        logger.error("Handover failed, Cannot retrieve metadata job")
        raise ValueError("Handover failed, Cannot retrieve metadata job {}".format(e))
    if result['status'] in ['incomplete', 'running', 'submitted']:
        logger.debug("Metadata load Job incomplete, checking again later")
        raise self.retry()
    if result['status'] == 'failed':
        logger.info("Metadata load failed, please see "+cfg.meta_uri+ 'jobs/' + str(metadata_job_id) + '?format=failures')
        msg = """
Metadata load of %s failed.
Please see %s
""" % (spec['tgt_uri'], cfg.meta_uri+ 'jobs/' + str(metadata_job_id) + '?format=failures')
        send_email(to_address=spec['contact'], subject='Metadata load failed, please see: '+cfg.meta_uri+ 'jobs/' + str(metadata_job_id) + '?format=failures', body=msg, smtp_server=cfg.smtp_server)
        return
    else:
        #Cleaning up old assembly or old genebuild databases for Wormbase when database suffix has changed
        if 'events' in result['output'] and result['output']['events']:
            for event in result['output']['events']:
                details = json.loads(event['details'])
                if 'current_database_list' in details :
                    drop_current_databases(details['current_database_list'],spec['staging_uri'],spec['tgt_uri'])
                if event['genome'] in blat_species and event['type'] == 'new_assembly':
                    send_email(to_address=cfg.production_email,subject='BLAT species list needs updating in FTP Dumps config',body='The following species '+event['genome']+
                        ' has a new assembly, please update the port number for this species here and communicate to Web: https://github.com/Ensembl/ensembl-production/blob/master/modules/Bio/EnsEMBL/Production/Pipeline/PipeConfig/DumpCore_conf.pm#L107')
        logger.info("Metadata load complete, Handover successful")
        spec['progress_complete']=3
        #logger.info("Metadata load complete, submitting event")
        #submit_event(spec,result)
    return

def submit_event(spec,result):
    """Submit an event"""
    print(result['output']['events'])
    for event in result['output']['events']:
        print(event)
        event_client.submit_job({"type":event['type'],"genome":event['genome']})
        logger.debug("Submitted event to event handler endpoint")

def drop_current_databases(current_db_list,staging_uri,tgt_uri):
    """Drop databases on a previous assembly or previous genebuild (e.g: Wormbase) from the staging MySQL server"""
    tgt_url=make_url(tgt_uri)
    #Check if the new database has the same name as the one on staging. In this case DO NOT drop it
    #This can happen if the assembly get renamed or genebuild version has changed for Wormbase
    if tgt_url.database in current_db_list:
        logger.debug("The assembly or genebuild has been updated but the new database " + str(tgt_url.database) +" is the same as old one")
    else:
        for database in current_db_list:
            db_uri = staging_uri + database
            if database_exists(db_uri):
                logger.info("Dropping " + str(db_uri))
                drop_database(db_uri)
    return<|MERGE_RESOLUTION|>--- conflicted
+++ resolved
@@ -215,27 +215,15 @@
             logger.debug("Submitting DC for "+src_url.database+ " on server: "+server_url)
             dc_job_id = dc_client.submit_job(server_url, src_url.database, None, None, db_type, None, 'corelike', 'critical', None, spec['handover_token'])
         elif db_type in ['rnaseq','cdna','otherfeatures']:
-<<<<<<< HEAD
-            division = get_division(spec['src_uri'],db_type)
+            division = get_division(spec['src_uri'],spec['tgt_uri'],db_type)
             logger.debug("division: "+division)
             logger.debug("Submitting DC for "+src_url.database+ " on server: "+server_url)
             dc_job_id = dc_client.submit_job(server_url, src_url.database, None, None, db_type, None, 'corelike', 'critical', None, spec['handover_token'])
         else:
             logger.debug("src_uri: "+spec['src_uri']+" dbtype "+db_type+" server_url "+server_url)
-            division = get_division(spec['src_uri'],db_type)
+            division = get_division(spec['src_uri'],spec['tgt_uri'],db_type)
             logger.debug("division: "+division)
             logger.debug("Submitting DC for "+src_url.database+ " on server: "+server_url)
-=======
-            division = get_division(spec['src_uri'],spec['tgt_uri'],db_type)
-            get_logger().debug("division: "+division)
-            get_logger().debug("Submitting DC for "+src_url.database+ " on server: "+server_url)
-            dc_job_id = dc_client.submit_job(server_url, src_url.database, None, None, db_type, None, 'corelike', 'critical', None, spec['handover_token'])
-        else:
-            get_logger().debug("src_uri: "+spec['src_uri']+" dbtype "+db_type+" server_url "+server_url)
-            division = get_division(spec['src_uri'],spec['tgt_uri'],db_type)
-            get_logger().debug("division: "+division)
-            get_logger().debug("Submitting DC for "+src_url.database+ " on server: "+server_url)
->>>>>>> e50da939
             dc_job_id = dc_client.submit_job(server_url, src_url.database, None, None, db_type, None, db_type, 'critical', None, spec['handover_token'])
     except Exception as e:
         logger.error("Handover failed, Cannot submit dc job")
