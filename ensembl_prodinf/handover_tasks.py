--- conflicted
+++ resolved
@@ -214,25 +214,15 @@
             dc_job_id = dc_client.submit_job(server_url, src_url.database, None, None,
                     db_type, None, db_type, 'critical', None, handover_token)
         elif db_type == 'ancestral':
-<<<<<<< HEAD
             log_and_publish(submitting_dc_report)
             dc_job_id = dc_client.submit_job(server_url, src_url.database, None, None,
-                    db_type, None, 'corelike', 'critical', None, handover_token)
+                    'core', None, 'ancestral', 'critical', None, handover_token)
         elif db_type in ['rnaseq', 'cdna', 'otherfeatures']:
             division_msg = 'division: %s' % get_division(src_uri, tgt_uri, db_type)
             log_and_publish(make_report('DEBUG', division_msg, spec, src_uri))
             log_and_publish(submitting_dc_report)
             dc_job_id = dc_client.submit_job(server_url, src_url.database, None, None,
                     db_type, None, 'corelike', 'critical', None, handover_token)
-=======
-            get_logger().debug("Submitting DC for "+src_url.database+ " on server: "+server_url)
-            dc_job_id = dc_client.submit_job(server_url, src_url.database, None, None, 'core', None, 'ancestral', 'critical', None, spec['handover_token'])
-        elif db_type in ['rnaseq','cdna','otherfeatures']:
-            division = get_division(spec['src_uri'],spec['tgt_uri'],db_type)
-            get_logger().debug("division: "+division)
-            get_logger().debug("Submitting DC for "+src_url.database+ " on server: "+server_url)
-            dc_job_id = dc_client.submit_job(server_url, src_url.database, None, None, db_type, None, 'corelike', 'critical', None, spec['handover_token'])
->>>>>>> e8acaf6e
         else:
             db_msg = 'src_uri: %s dbtype %s server_url %s' % (src_uri, db_type, server_url)
             log_and_publish(make_report('DEBUG', db_msg, spec, src_uri))
