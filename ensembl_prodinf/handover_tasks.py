--- conflicted
+++ resolved
@@ -334,62 +334,30 @@
     """
     # allow infinite retries
     self.max_retries = None
-<<<<<<< HEAD
-    src_uri = spec['src_uri']
-    progress_msg = 'DC in progress, please see: %sjobs/%s' % (cfg.dc_uri, dc_job_id)
+    src_uri = spec['src_uri']
+    progress_msg = 'Datachecks in progress, please see: %sjobs/%s' % (cfg.dc_uri, dc_job_id)
     log_and_publish(make_report('INFO', progress_msg, spec, src_uri))
     try:
         result = dc_client.retrieve_job(dc_job_id)
     except Exception as e:
-        err_msg = 'Handover failed, cannot retrieve dc job'
+        err_msg = 'Handover failed, cannot retrieve datacheck job'
         log_and_publish(make_report('ERROR', err_msg, spec, src_uri))
-        raise ValueError('Handover failed, cannot retrieve dc job %s' % e) from e
+        raise ValueError('Handover failed, cannot retrieve datacheck job %s' % e) from e
     if result['status'] in ['incomplete', 'running', 'submitted']:
-        log_and_publish(make_report('DEBUG', 'DC Job incomplete, checking again later', spec, src_uri))
+        log_and_publish(make_report('DEBUG', 'Datacheck Job incomplete, checking again later', spec, src_uri))
         raise self.retry()
     # check results
-    if result['status'] == 'failed':
-        failed_msg = 'DCs failed to run, please see: %sjobs/%s' % (cfg.dc_uri, dc_job_id)
-        log_and_publish(make_report('INFO', failed_msg, spec, src_uri))
-        msg = """
-Running datachecks on %s failed to execute.
-Please see %s
-""" % (src_uri, cfg.dc_uri + "jobs/" + str(dc_job_id))
-        send_email(to_address=spec['contact'], subject='DC failed to run', body=msg, smtp_server=cfg.smtp_server, logger=logger)
-    elif result['output']['failed_total'] > 0:
-        prob_msg = 'DCs found problems, please see: %sjobs/%s' % (cfg.dc_uri, dc_job_id)
+    elif result['status'] == 'failed':
+        prob_msg = 'Datachecks found problems, you can download the output here: %sdownload_datacheck_outputs/%s' % (cfg.dc_uri, dc_job_id)
         log_and_publish(make_report('INFO', prob_msg, spec, src_uri))
-        msg = """
-Running datachecks on %s completed but found failures.
-Please see %s
-""" % (src_uri, cfg.dc_uri + "jobs/" + str(dc_job_id))
-        send_email(to_address=spec['contact'], subject='DC ran but failed', body=msg, smtp_server=cfg.smtp_server)
-    else:
-        log_and_publish(make_report('INFO', 'DCs fine, starting copy', spec, src_uri))
-        spec['progress_complete'] = 1
-=======
-    get_logger().info("Datachecks in progress, please see: " +cfg.dc_uri + "jobs/" + str(dc_job_id))
-    try:
-        result = dc_client.retrieve_job(dc_job_id)
-    except Exception as e:
-        get_logger().error("Handover failed, cannot retrieve datacheck job")
-        raise ValueError("Handover failed, cannot retrieve datacheck job {}".format(e))
-    if result['status'] in ['incomplete', 'running', 'submitted']:
-        get_logger().debug("Datacheck Job incomplete, checking again later")
-        raise self.retry()
-    # check results
-    if result['status'] == 'failed':
-        get_logger().info("Datachecks found problems, you can download the output here: "+cfg.dc_uri + "download_datacheck_outputs/" + str(dc_job_id))
         msg = """
 Running datachecks on %s completed but found problems.
 You can download the output here %s
-""" % (spec['src_uri'], cfg.dc_uri + "download_datacheck_outputs/" + str(dc_job_id))
-        send_email(to_address=spec['contact'], subject='Datachecks found problems', body=msg, smtp_server=cfg.smtp_server)
-        return
-    else:
-        get_logger().info("Datachecks successful, starting copy")
-        spec['progress_complete']=1
->>>>>>> 97753f4c
+""" % (src_uri, cfg.dc_uri + "download_datacheck_outputs/" + str(dc_job_id))
+        send_email(to_address=spec['contact'], subject='Datacheck found problems', body=msg, smtp_server=cfg.smtp_server)
+    else:
+        log_and_publish(make_report('INFO', 'Datachecks successful, starting copy', spec, src_uri))
+        spec['progress_complete'] = 1
         submit_copy(spec)
 
 
