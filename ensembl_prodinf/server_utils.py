import re
import subprocess
from urlparse import urlparse  # Python 3: from urllib.parse import urlparse


db_netloc_re = re.compile(r'^.+@.+:\d+$')
email_re = re.compile(r'^\w+([\.-]?\w+)*@\w+([\.-]?\w+)*(\.\w{2,3})+$')

<<<<<<< HEAD
http_uri_regex = r"^(http){1}(s){0,1}(://){1}(.+){1}(:){1}(\d+){1}(/){1}(.+){0,1}$"
uri_regex = r"^(mysql://){1}(.+){1}(:.+){0,1}(@){1}(.+){1}(:){1}(\d+){1}(/){1}$"
db_uri_regex = r"^(mysql://){1}(.+){1}(:.+){0,1}(@){1}(.+){1}(:){1}(\d+){1}(/){1}(.+){1}$"
email_regex = r"^(.+){1}(@){1}(.+){1}$"
=======
>>>>>>> b07b1793

"""
Utilities for dealing with REST and database servers
"""

def assert_http_uri(uri):
    """Check supplied URI matches http"""
    parsed_uri = urlparse(uri)
    if not (parsed_uri.scheme.startswith('http') and parsed_uri.netloc and parsed_uri.path):
        raise ValueError("Endpoint URL doesn't match pattern: http(s)://server-name(:port)/")

def assert_mysql_uri(uri):
    """Check supplied URI matches MySQL server"""
    parsed_uri = urlparse(uri)
    valid_netloc = db_netloc_re.match(parsed_uri.netloc)
    if not (parsed_uri.scheme == 'mysql' and valid_netloc and len(parsed_uri.path) == 1):
        raise ValueError("MySQL URL doesn't match pattern: mysql://user(:pass)@server:port/")

def assert_mysql_db_uri(uri):
    """Check supplied URI matches MySQL database"""
<<<<<<< HEAD
    if not re.search(db_uri_regex, uri):
=======
    parsed_uri = urlparse(uri)
    valid_netloc = db_netloc_re.match(parsed_uri.netloc)
    if not (parsed_uri.scheme == 'mysql' and valid_netloc and len(parsed_uri.path) > 2):
>>>>>>> b07b1793
        raise ValueError("MySQL database URL doesn't match pattern: mysql://user(:pass)@server:port/prod_db_name")

def assert_email(email):
    """Check supplied string is an email address"""
    if not email_re.match(email):
        raise ValueError("Email doesn't match pattern: user@domain")

def get_load(host=None):
    """Find load by on the supplied host by ssh (or on localhost if no host is supplied)
    """
    # load obtained from uptime
    status = run_process('uptime', process_uptime, host)
    return status

def get_file_sizes(host=None, dir_name=None):
    """Find file sizes in the supplied directory on the supplied host by ssh (or on localhost if no host is supplied)
    """
    # determine file sizes with du
    return run_process('"(cd ' + dir_name + ' && du -sm *)"', process_du, host)

def get_status(host=None, dir_name=None):
    """Base entry point for getting all status for a host, returned as a dict
    Arguments:
      host - optional remote host (must be accessible via ssh)
      dir_name - directory to check disk space on
    """
    # determine file sizes with du
    status = {}
    if(host != None):
        status['host'] = host
    if(dir_name != None):
        status['dir'] = dir_name
        status.update(run_process('df -P -BG ' + dir_name, process_df, host))
    status.update(run_process('free -m', process_free, host))
    status.update(run_process('uptime', process_uptime, host))
    status.update(run_process('grep -c "^processor" /proc/cpuinfo', process_ncores, host))
    return status

up_pattern = re.compile('.* load average: ([0-9.]+), ([0-9.]+), ([0-9.]+)')


def process_uptime(status, line):
    """Internal method to parse output of uptime and add to status hash"""
    m = up_pattern.match(line)
    if m:
        status['load_1m'] = float(m.group(1))
        status['load_5m'] = float(m.group(2))
        status['load_15m'] = float(m.group(3))


def process_free(status, line):
    """Internal method to parse output of free and add to status hash"""
    if line.startswith("Mem:"):
        elems = line.split()
        # memory is added in Mb
        status['memory_total_m'] = int(elems[1])
        status['memory_used_m'] = int(elems[2])
        status['memory_available_m'] = int(elems[3])
        status['memory_used_pct'] = float(format(100.0 * status['memory_used_m'] / status['memory_total_m'], '.1f'))


def process_df(status, line):
    """Internal method to parse output of df and add to status hash"""
    if not line.startswith("Filesystem"):
        elems = line.split()
        # space is added in Gb
        status['disk_total_g'] = int(elems[1].replace('G', ''))
        status['disk_used_g'] = int(elems[2].replace('G', ''))
        status['disk_available_g'] = int(elems[3].replace('G', ''))
        status['disk_used_pct'] = float(format(100.0 * status['disk_used_g'] / status['disk_total_g'], '.1f'))


def process_ncores(status, line):
    """Internal method to parse output of cpuinfo file and add to status hash"""
    elems = line.split()
    status['n_cpus'] = int(elems[0])


def process_du(status, line):
    """Internal method to parse output of du and add to status hash"""
    elems = line.split()
    status[elems[1]] = int(elems[0])


def run_process(command, function, host=None):
    """Internal common method used to execute supplied command on supplied host, and parse with supplied function"""
    status = {}
    if host != None:
        command = 'ssh -q ' + host + ' ' + command
    p = subprocess.Popen(command, shell=True, stdout=subprocess.PIPE, stderr=subprocess.STDOUT, universal_newlines=True)
    for line in p.stdout.readlines():
        function(status, line)
    retval = p.wait()
    if retval != 0:
        raise OSError("Could not execute command " + command)
    return status
<|MERGE_RESOLUTION|>--- conflicted
+++ resolved
@@ -1,18 +1,11 @@
 import re
 import subprocess
-from urlparse import urlparse  # Python 3: from urllib.parse import urlparse
+from urllib.parse import urlparse
 
 
 db_netloc_re = re.compile(r'^.+@.+:\d+$')
 email_re = re.compile(r'^\w+([\.-]?\w+)*@\w+([\.-]?\w+)*(\.\w{2,3})+$')
 
-<<<<<<< HEAD
-http_uri_regex = r"^(http){1}(s){0,1}(://){1}(.+){1}(:){1}(\d+){1}(/){1}(.+){0,1}$"
-uri_regex = r"^(mysql://){1}(.+){1}(:.+){0,1}(@){1}(.+){1}(:){1}(\d+){1}(/){1}$"
-db_uri_regex = r"^(mysql://){1}(.+){1}(:.+){0,1}(@){1}(.+){1}(:){1}(\d+){1}(/){1}(.+){1}$"
-email_regex = r"^(.+){1}(@){1}(.+){1}$"
-=======
->>>>>>> b07b1793
 
 """
 Utilities for dealing with REST and database servers
@@ -33,13 +26,9 @@
 
 def assert_mysql_db_uri(uri):
     """Check supplied URI matches MySQL database"""
-<<<<<<< HEAD
-    if not re.search(db_uri_regex, uri):
-=======
     parsed_uri = urlparse(uri)
     valid_netloc = db_netloc_re.match(parsed_uri.netloc)
     if not (parsed_uri.scheme == 'mysql' and valid_netloc and len(parsed_uri.path) > 2):
->>>>>>> b07b1793
         raise ValueError("MySQL database URL doesn't match pattern: mysql://user(:pass)@server:port/prod_db_name")
 
 def assert_email(email):
